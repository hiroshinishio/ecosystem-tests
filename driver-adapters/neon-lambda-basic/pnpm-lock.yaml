--- conflicted
+++ resolved
@@ -6,7 +6,6 @@
 
 dependencies:
   '@prisma/adapter-neon':
-<<<<<<< HEAD
     specifier: 5.11.0-integration-chore-adapter-neon-remove-pool-check.1
     version: 5.11.0-integration-chore-adapter-neon-remove-pool-check.1(@neondatabase/serverless@0.7.2)
   '@prisma/client':
@@ -15,13 +14,6 @@
   '@vercel/postgres':
     specifier: ^0.7.2
     version: 0.7.2
-=======
-    specifier: 5.11.0-dev.8
-    version: 5.11.0-dev.8(@neondatabase/serverless@0.8.1)
-  '@prisma/client':
-    specifier: 5.11.0-dev.8
-    version: 5.11.0-dev.8(prisma@5.11.0-dev.8)
->>>>>>> 6f0f7c95
   undici:
     specifier: 6.6.2
     version: 6.6.2
@@ -1441,7 +1433,6 @@
       '@types/pg': 8.6.6
     dev: false
 
-<<<<<<< HEAD
   /@prisma/adapter-neon@5.11.0-integration-chore-adapter-neon-remove-pool-check.1(@neondatabase/serverless@0.7.2):
     resolution: {integrity: sha512-WIWu7lFSKD7p92UfL5Y65S1EXxgnUTd5+HSYa7U+qwRsECEyShI+VuNgGAEpQS/MZxOaTLNu9cwVZLQB8uiSnw==}
     peerDependencies:
@@ -1449,15 +1440,6 @@
     dependencies:
       '@neondatabase/serverless': 0.7.2
       '@prisma/driver-adapter-utils': 5.11.0-integration-chore-adapter-neon-remove-pool-check.1
-=======
-  /@prisma/adapter-neon@5.11.0-dev.8(@neondatabase/serverless@0.8.1):
-    resolution: {integrity: sha512-Gf8hqR5c10YA0mYcZlKN5L3vjTeVMYqGQSS30bewUqYMPav+YLeJ3RBx+MwHM8YDgEyXk0h2Z2NOFKQASGAJSw==}
-    peerDependencies:
-      '@neondatabase/serverless': ^0.6.0 || ^0.7.0 || ^0.8.0
-    dependencies:
-      '@neondatabase/serverless': 0.8.1
-      '@prisma/driver-adapter-utils': 5.11.0-dev.8
->>>>>>> 6f0f7c95
       postgres-array: 3.0.2
     dev: false
 
@@ -1477,7 +1459,6 @@
   /@prisma/debug@5.11.0-dev.8:
     resolution: {integrity: sha512-1OwJTN8+2JrK+v/OObSF4WyI3N4N8fmzJ5qllPPAZbUTiTRHlBbVVJKtCulB0hn3fitIpEjhPcbGWI0mx6Z/EQ==}
 
-<<<<<<< HEAD
   /@prisma/debug@5.11.0-integration-chore-adapter-neon-remove-pool-check.1:
     resolution: {integrity: sha512-EULWaUAFYQgZ6VcO1I41P5uqFKu63G/UGADcG5j7vM+IEyhK/df3nn8TQ3+yQDUhN9iUpz5ubGtZKt7XUPLvjw==}
     dev: false
@@ -1486,12 +1467,6 @@
     resolution: {integrity: sha512-RuQXQcLajif1O+JMHT0Fw6dSCSCdRXz7wJXFFr7tJccpccXOslle2utR7j2d5nK21cHEN53ICuMSfOdTaFkK/A==}
     dependencies:
       '@prisma/debug': 5.11.0-integration-chore-adapter-neon-remove-pool-check.1
-=======
-  /@prisma/driver-adapter-utils@5.11.0-dev.8:
-    resolution: {integrity: sha512-c+039dYayysNqDE4v5yDbhSj2FVkiSwy9b3YInByuUNUzyUyMjKhDrvytSR0tqiRTFzCCEt3TwOP7XWSCpoHBg==}
-    dependencies:
-      '@prisma/debug': 5.11.0-dev.8
->>>>>>> 6f0f7c95
     dev: false
 
   /@prisma/engines-version@5.11.0-1.af6ceee5db79017870b8793ce19ab0440083dacd:
