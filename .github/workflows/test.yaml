--- conflicted
+++ resolved
@@ -207,12 +207,8 @@
           - debian-latest-amd64-openssl-1.1.x
           - debian-latest-arm64-openssl-1.1.x
           - debian-stretch-amd64-openssl-1.1.x
-<<<<<<< HEAD
           - distroless-bullseye-amd64-openssl-1.1.x
-          - opensuse-tumbleweed-amd64-openssl-1.1.x
-=======
           - opensuse-tumbleweed-amd64-openssl-3.0.x
->>>>>>> f3515f13
           - redhat-ubi9-amd64-openssl-3.0.x
           - ubuntu-20.04-amd64-openssl-1.1.x
           - ubuntu-22.04-amd64-openssl-3.0.x
