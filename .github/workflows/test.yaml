name: test

on:
  # Manual UI in GitHub https://github.blog/changelog/2020-07-06-github-actions-manual-triggers-with-workflow_dispatch/
  workflow_dispatch:
  # Note about push & pull_request
  # when creating a new branch for a PR, push will be triggered immediately before the PR gets created
  # The GitHub API / GitHub context base commit is then 0000000000000000000000000000000000000000
  #
  # The get-changed-files action used in the detect_jobs_to_run needs to have a non 0 base commit to ba able to diff
  # Defining both push (and specify the branches) and pull_request solves the problem
  push:
    branches:
      # Push events our default branch
      - dev
      # Push events on our special branches
      - patch-dev
      - latest
      - integration
  pull_request:
    paths-ignore:
      - '*.md'
      - 'renovate.json'

env:
  PRISMA_TELEMETRY_INFORMATION: 'ecosystem-tests test.yaml'
  # To hide "Update available x.y.z -> x.y.z"
  PRISMA_HIDE_UPDATE_MESSAGE: true
  CI: 1
  SLACK_WEBHOOK_URL_WORKFLOWS: ${{ secrets.SLACK_WEBHOOK_URL_WORKFLOWS }}
  SLACK_WEBHOOK_URL: ${{ secrets.SLACK_WEBHOOK_URL }}
  SLACK_WEBHOOK_URL_FAILING: ${{ secrets.SLACK_WEBHOOK_URL_FAILING }}
  DATABASE_URL_POSTGRES_TEMPLATE: ${{ secrets.DATABASE_URL_POSTGRES_TEMPLATE }}
  NEXT_TELEMETRY_DISABLED: 1

defaults:
  run:
    # this makes windows use bash as well, which makes `...  >> $GITHUB_ENV` work there
    shell: bash

jobs:
  # # From https://github.com/marketplace/actions/skip-duplicate-actions
  # # This action cleans up previously running instances of a workflow on the same branch.
  # # This accomplishes the task of automatically cancelling CI runs on pushes to the same branch,
  # # which is a common feature in most CI systems but currently not possible with GitHub actions.
  # cleanup-runs:
  #   continue-on-error: true
  #   runs-on: ubuntu-20.04
  # contains(github.actor, 'renovate')
  #   if: (!startsWith(github.ref, 'refs/tags/') && github.ref != 'refs/heads/dev' && github.ref != 'refs/heads/integration' && github.ref != 'refs/heads/patch-dev' && github.ref != 'refs/heads/latest')
  #   steps:
  #     - uses: fkirc/skip-duplicate-actions@v3.4.1

  # Depending on the output we will run some or all tests as fallback
  detect_jobs_to_run:
    name: Detect jobs to run
    runs-on: ubuntu-22.04
    outputs:
      jobs: ${{ steps.detect.outputs.jobs }}
    steps:
      - id: checkout
        uses: actions/checkout@v4
      - id: files
        continue-on-error: true
        uses: Ana06/get-changed-files@v2.3.0 # it's a fork of jitterbit/get-changed-files@v1 which works better with pull requests
        with:
          format: 'json'
      - uses: pnpm/action-setup@v3.0.0
        with:
          version: 8
      - uses: actions/setup-node@v4
        with:
          cache: 'pnpm'
      - name: Install Dependencies
        run: pnpm install
      - id: detect
        run: ./.github/workflows/scripts/detect-jobs-to-run.js <<<'${{ steps.files.outputs.all }}'

  confirm_all_jobs_have_run:
    name: Confirm all jobs have run
    runs-on: ubuntu-22.04
    # One-liner to extract updated list to update this:
    # python -c "import yaml; print('\n'.join(['      - ' + job for job in yaml.safe_load(open('test.yaml'))['jobs'] if job not in ['confirm_all_jobs_have_run', 'report-to-slack-success', 'report-to-slack-failure', 'detect_jobs_to_run']]))"
    needs:
      - process-managers
      - docker
      - docker-unsupported
      - core-features
      - migrate
      - engines
      - os
      - node16dot13
      - node
      - binaries
      - packagers
      - frameworks
      - platforms
      - platforms-serverless
      - platforms-serverless-vercel
      - driver-adapters
      - driver-adapters-wasm
      - accelerate
      - bundlers
      - libraries
      - databases
      - databases-macos
      - test-runners
    if: always()
    steps:
      - run: echo "Ok"

  report-to-slack-success:
    runs-on: ubuntu-22.04
    # One-liner to extract updated list to update this:
    # python -c "import yaml; print('\n'.join(['      - ' + job for job in yaml.safe_load(open('test.yaml'))['jobs'] if job not in ['confirm_all_jobs_have_run', 'report-to-slack-success', 'report-to-slack-failure', 'detect_jobs_to_run']]))"
    needs:
      - process-managers
      - docker
      - docker-unsupported
      - core-features
      - migrate
      - engines
      - os
      - node16dot13
      - node
      - binaries
      - packagers
      - frameworks
      - platforms
      - platforms-serverless
      - platforms-serverless-vercel
      - driver-adapters
      - driver-adapters-wasm
      - accelerate
      - bundlers
      - libraries
      - databases
      - databases-macos
      - test-runners
    if: success() && (github.ref == 'refs/heads/dev' || github.ref == 'refs/heads/integration' || github.ref == 'refs/heads/patch-dev' || github.ref == 'refs/heads/latest')
    steps:
      - uses: actions/checkout@v4
      - uses: pnpm/action-setup@v3.0.0
        with:
          version: 8
      - uses: actions/setup-node@v4
        with:
          cache: 'pnpm'
      - name: Install Dependencies
        run: pnpm install
      - name: report success to slack
        run: bash .github/scripts/slack-workflow-status.sh ":white_check_mark:"

  report-to-slack-failure:
    runs-on: ubuntu-22.04
    # One-liner to extract updated list to update this:
    # python -c "import yaml; print('\n'.join(['      - ' + job for job in yaml.safe_load(open('test.yaml'))['jobs'] if job not in ['confirm_all_jobs_have_run', 'report-to-slack-success', 'report-to-slack-failure', 'detect_jobs_to_run']]))"
    needs:
      - process-managers
      - docker
      - docker-unsupported
      - core-features
      - migrate
      - engines
      - os
      - node16dot13
      - node
      - binaries
      - packagers
      - frameworks
      - platforms
      - platforms-serverless
      - platforms-serverless-vercel
      - driver-adapters
      - driver-adapters-wasm
      - accelerate
      - bundlers
      - libraries
      - databases
      - databases-macos
      - test-runners
    if: failure() && (github.ref == 'refs/heads/dev' || github.ref == 'refs/heads/integration' || github.ref == 'refs/heads/patch-dev' || github.ref == 'refs/heads/latest')
    steps:
      - uses: actions/checkout@v4
      - uses: pnpm/action-setup@v3.0.0
        with:
          version: 8
      - uses: actions/setup-node@v4
        with:
          cache: 'pnpm'
      - name: Install Dependencies
        run: pnpm install
      - name: report failure to slack
        run: bash .github/scripts/slack-workflow-status.sh ":x:"

  ####################################################
  ### real jobs after this

  process-managers:
    needs: [detect_jobs_to_run]
    if: contains(fromJSON(needs.detect_jobs_to_run.outputs.jobs), 'process-managers')

    strategy:
      fail-fast: false
      matrix:
        feature: [pm2]
        clientEngine: [library]
        os: [ubuntu-20.04, windows-latest, macos-latest]
    runs-on: ${{ matrix.os }}

    steps:
      - uses: actions/checkout@v4

      - name: Define Client Engine Type to test
        run: echo "PRISMA_CLIENT_ENGINE_TYPE=${{ matrix.clientEngine }}" >> $GITHUB_ENV

      - uses: pnpm/action-setup@v3.0.0
        with:
          version: 8

      - uses: actions/setup-node@v4
        with:
          node-version: 16
          cache: 'pnpm'
          cache-dependency-path: ${{ github.job }}/${{ matrix.feature }}/pnpm-lock.yaml

      - name: Install Dependencies
        run: pnpm install

      - name: Set test specific DATABASE_URL
        run: |
          string=${{ env.DATABASE_URL_POSTGRES_TEMPLATE }}
          search=database
          replace=${{ github.job }}_${{ matrix.feature }}_${{ matrix.os }}_${{ matrix.clientEngine }}
          replaced=${string/$search/$replace}
          echo "DATABASE_URL=$replaced" >> $GITHUB_ENV

      - name: test feature - ${{ matrix.feature }} - ${{ matrix.clientEngine }}
<<<<<<< HEAD
        id: run-test
        timeout-minutes: 10
        run: bash .github/scripts/test-project.sh ${{ github.job }} ${{ matrix.feature }}
=======
        uses: nick-invision/retry@v3
        with:
          timeout_minutes: 10
          max_attempts: 3
          command: bash .github/scripts/test-project.sh ${{ github.job }} ${{ matrix.feature }}
>>>>>>> 1544be2b

      - name: notify-slack
        if: failure()
        run: bash .github/slack/notify-failure.sh ${{ github.job }} ${{ matrix.feature }}

  docker:
    needs: [detect_jobs_to_run]
    if: contains(fromJSON(needs.detect_jobs_to_run.outputs.jobs), 'docker')

    strategy:
      fail-fast: false
      matrix:
        feature:
          - almalinux-8-amd64-openssl-1.1.x
          - almalinux-8-arm64-openssl-1.1.x
          - almalinux-latest-amd64-openssl-3.0.x
          - almalinux-latest-arm64-openssl-3.0.x
          - alpine-3.16-amd64-openssl-1.1.x
          - alpine-3.16-arm64-openssl-1.1.x
          - alpine-3.16-arm64-openssl-1.1.x-with-libc
          - alpine-3.17-amd64-openssl-1.1.x
          - alpine-3.17-amd64-openssl-3.0.x
          - alpine-3.17-arm64-openssl-3.0.x
          - alpine-3.17-arm64-openssl-3.0.x-with-libc
          - alpine-latest-amd64-openssl-3.0.x
          - amazonlinux-2-amd64-openssl-1.0.x
          - amazonlinux-2-arm64-openssl-1.0.x
          - amazonlinux-2022-amd64-openssl-3.0.x
          - amazonlinux-2022-arm64-openssl-3.0.x
          - archlinux-latest-amd64-openssl-3.0.x
          - debian-bullseye-amd64-openssl-1.1.x
          - debian-bullseye-amd64-openssl-1.1.x-tls
          - debian-buster-amd64-openssl-1.1.x
          - debian-latest-amd64-openssl-3.0.x
          - debian-latest-arm64-openssl-3.0.x
          - debian-stretch-amd64-openssl-1.1.x
          - opensuse-tumbleweed-amd64-openssl-3.0.x
          - redhat-ubi9-amd64-openssl-3.0.x
          - ubuntu-20.04-amd64-openssl-1.1.x
          - ubuntu-22.04-amd64-openssl-3.0.x
          - ubuntu-latest-amd64-openssl-3.0.x
          - ubuntu-latest-arm64-openssl-3.0.x
        clientEngine: [library, binary]
        os: [ubuntu-20.04]
    runs-on: ${{ matrix.os }}

    env:
      GCP_POSTGRESQL_SSL_DB_URL: ${{ secrets.GCP_POSTGRESQL_SSL_DB_URL }}
      GCP_POSTGRESQL_SSL_CLIENT_CERT: ${{ secrets.GCP_POSTGRESQL_SSL_CLIENT_CERT }}
      GCP_POSTGRESQL_SSL_CLIENT_KEY: ${{ secrets.GCP_POSTGRESQL_SSL_CLIENT_KEY }}
      GCP_POSTGRESQL_SSL_SERVER_CA: ${{ secrets.GCP_POSTGRESQL_SSL_SERVER_CA }}

    steps:
      - uses: actions/checkout@v4

      - name: Set up QEMU
        uses: docker/setup-qemu-action@v3
        with:
          platforms: 'arm64'

      - name: Set up Docker Buildx
        id: buildx
        uses: docker/setup-buildx-action@v3

      - name: Define Client Engine Type to test
        run: echo "PRISMA_CLIENT_ENGINE_TYPE=${{ matrix.clientEngine }}" >> $GITHUB_ENV

      - uses: pnpm/action-setup@v3.0.0
        with:
          version: 8

      - uses: actions/setup-node@v4
        with:
          node-version: 16
          cache: 'pnpm'
          cache-dependency-path: ${{ github.job }}/${{ matrix.feature }}/pnpm-lock.yaml

      - name: Install Dependencies
        run: pnpm install

      - name: Set test specific DATABASE_URL
        run: |
          string=${{ env.DATABASE_URL_POSTGRES_TEMPLATE }}
          search=database
          replace=${{ github.job }}_${{ matrix.feature }}_${{ matrix.os }}_${{ matrix.clientEngine }}
          replaced=${string/$search/$replace}
          echo "DATABASE_URL=$replaced" >> $GITHUB_ENV

      - name: test feature - ${{ matrix.feature }} - ${{ matrix.clientEngine }}
<<<<<<< HEAD
        id: run-test
        timeout-minutes: 20
        run: bash .github/scripts/test-project.sh ${{ github.job }} ${{ matrix.feature }}
=======
        uses: nick-invision/retry@v3
        with:
          timeout_minutes: 20
          max_attempts: 3
          command: bash .github/scripts/test-project.sh ${{ github.job }} ${{ matrix.feature }}
>>>>>>> 1544be2b

      - name: notify-slack
        if: failure()
        run: bash .github/slack/notify-failure.sh ${{ github.job }} ${{ matrix.feature }}

  # These tests are expected to fail
  # Meaning a successfull run actually shows a non zero exit code in the logs
  docker-unsupported:
    needs: [detect_jobs_to_run]
    if: contains(fromJSON(needs.detect_jobs_to_run.outputs.jobs), 'docker-unsupported')

    strategy:
      fail-fast: false
      matrix:
        feature:
          - debian-buster-amd64-openssl-1.1.x
          - debian-latest-arm-openssl-1.1.x
        clientEngine: [library, binary]
        os: [ubuntu-20.04]
    runs-on: ${{ matrix.os }}

    steps:
      - uses: actions/checkout@v4

      - uses: pnpm/action-setup@v3.0.0
        with:
          version: 8

      - uses: actions/setup-node@v4
        with:
          node-version: 16
          cache: 'pnpm'
          cache-dependency-path: ${{ github.job }}/${{ matrix.feature }}/pnpm-lock.yaml

      - name: Install Dependencies
        run: pnpm install

      - name: Set up QEMU
        uses: docker/setup-qemu-action@v3
        with:
          platforms: 'arm64,arm'

      - name: Set up Docker Buildx
        id: buildx
        uses: docker/setup-buildx-action@v3

      - name: Define Client Engine Type to test
        run: echo "PRISMA_CLIENT_ENGINE_TYPE=${{ matrix.clientEngine }}" >> $GITHUB_ENV

      - name: Set test specific DATABASE_URL
        run: |
          string=${{ env.DATABASE_URL_POSTGRES_TEMPLATE }}
          search=database
          replace=${{ github.job }}_fail_${{ matrix.feature }}_${{ matrix.os }}_${{ matrix.clientEngine }}
          replaced=${string/$search/$replace}
          echo "DATABASE_URL=$replaced" >> $GITHUB_ENV

      - name: test feature - ${{ matrix.feature }} - ${{ matrix.clientEngine }}
        run: |
          bash .github/scripts/test-project.sh docker-unsupported ${{ matrix.feature }}

  core-features:
    needs: [detect_jobs_to_run]
    if: contains(fromJSON(needs.detect_jobs_to_run.outputs.jobs), 'core-features')

    strategy:
      fail-fast: false
      matrix:
        feature:
          [
            auto-reconnect,
            browser-build,
            studio,
            generate-client-and-cli-install-via-global-cli-no-lockfile-npm,
            generate-client-and-cli-install-via-global-cli-npm-lockfile,
            generate-client-and-cli-install-via-global-cli-yarn-lockfile,
            generate-client-and-cli-install-via-global-cli-pnpm-lockfile,
            generate-client-install-npm,
            generate-client-install-yarn,
            generate-client-install-pnpm,
            generate-client-install-on-sub-project-npm,
            generate-client-install-on-sub-project-pnpm,
            generate-client-install-on-sub-project-yarn,
          ]
        clientEngine: ['library', 'binary']
        os: [ubuntu-20.04]
    runs-on: ${{ matrix.os }}

    steps:
      - uses: actions/checkout@v4

      - name: Define Client Engine Type to test
        run: echo "PRISMA_CLIENT_ENGINE_TYPE=${{ matrix.clientEngine }}" >> $GITHUB_ENV

      - uses: pnpm/action-setup@v3.0.0
        with:
          version: 8

      - uses: actions/setup-node@v4
        with:
          # browser-build uses Next.js
          # Since Next.js v14, Node.js v18+ is required
          node-version: |
            ${{
              matrix.feature == 'browser-build' && 18 || 16
            }}
          cache: |
            ${{
              contains(matrix.feature, '-yarn') && 'yarn' ||
              contains(matrix.feature, '-npm') && 'npm' ||
              'pnpm'
            }}
          cache-dependency-path: |
            ${{ github.job }}/${{ matrix.feature }}/${{
              contains(matrix.feature, '-yarn') && 'yarn.lock' ||
              contains(matrix.feature, '-npm') && 'package-lock.json' ||
              'pnpm-lock.yaml'
            }}

      - name: Install Dependencies
        run: pnpm install

      - name: Set test specific DATABASE_URL
        run: |
          string=${{ env.DATABASE_URL_POSTGRES_TEMPLATE }}
          search=database
          replace=${{ github.job }}_${{ matrix.feature }}_${{ matrix.os }}_${{ matrix.clientEngine }}
          replaced=${string/$search/$replace}
          echo "DATABASE_URL=$replaced" >> $GITHUB_ENV

      - name: test feature - ${{ matrix.feature }} - ${{ matrix.clientEngine }}
<<<<<<< HEAD
        id: run-test
        timeout-minutes: 10
        run: bash .github/scripts/test-project.sh ${{ github.job }} ${{ matrix.feature }}
=======
        uses: nick-invision/retry@v3
        with:
          timeout_minutes: 10
          max_attempts: 3
          command: bash .github/scripts/test-project.sh ${{ github.job }} ${{ matrix.feature }}
>>>>>>> 1544be2b

      - name: notify-slack
        if: failure()
        run: bash .github/slack/notify-failure.sh ${{ github.job }} ${{ matrix.feature }}

  migrate:
    needs: [detect_jobs_to_run]
    if: contains(fromJSON(needs.detect_jobs_to_run.outputs.jobs), 'migrate')

    strategy:
      fail-fast: false
      matrix:
        feature: [db-seed-commonjs-pkg, db-seed-esm-pkg]
        clientEngine: ['library']
        os: [ubuntu-20.04, windows-latest, macos-latest]
    runs-on: ${{ matrix.os }}

    steps:
      - uses: actions/checkout@v4

      - name: Define Client Engine Type to test
        run: echo "PRISMA_CLIENT_ENGINE_TYPE=${{ matrix.clientEngine }}" >> $GITHUB_ENV

      - uses: pnpm/action-setup@v3.0.0
        with:
          version: 8

      - uses: actions/setup-node@v4
        with:
          node-version: 16
          cache: 'pnpm'
          cache-dependency-path: ${{ github.job }}/${{ matrix.feature }}/pnpm-lock.yaml

      - name: Install Dependencies
        run: pnpm install

      - name: Set test specific DATABASE_URL
        run: |
          string=${{ env.DATABASE_URL_POSTGRES_TEMPLATE }}
          search=database
          replace=${{ github.job }}_${{ matrix.feature }}_${{ matrix.os }}_${{ matrix.clientEngine }}
          replaced=${string/$search/$replace}
          echo "DATABASE_URL=$replaced" >> $GITHUB_ENV

      - name: test feature - ${{ matrix.feature }} - ${{ matrix.clientEngine }}
<<<<<<< HEAD
        id: run-test
        timeout-minutes: 10
        run: bash .github/scripts/test-project.sh ${{ github.job }} ${{ matrix.feature }}
=======
        uses: nick-invision/retry@v3
        with:
          timeout_minutes: 10
          max_attempts: 3
          command: bash .github/scripts/test-project.sh ${{ github.job }} ${{ matrix.feature }}
>>>>>>> 1544be2b

      - name: notify-slack
        if: failure()
        run: bash .github/slack/notify-failure.sh ${{ github.job }} ${{ matrix.feature }}

  engines:
    needs: [detect_jobs_to_run]
    if: contains(fromJSON(needs.detect_jobs_to_run.outputs.jobs), 'engines')

    strategy:
      fail-fast: false
      matrix:
        feature: [engine-types, engine-native-deps]
        # macos-13 is pinned because engine-types test
        # need to be updated before running on macos-14 because the engines
        # names are different because macos-latest is now arm64 / M1 CPU
        os: [ubuntu-20.04, windows-latest, macos-13]
        exclude:
          - feature: engine-native-deps
            os: windows-latest
          - feature: engine-native-deps
            # Note that this must match the value in "os" above
            os: macos-13
    runs-on: ${{ matrix.os }}

    steps:
      - uses: actions/checkout@v4

      - uses: pnpm/action-setup@v3.0.0
        with:
          version: 8

      - uses: actions/setup-node@v4
        with:
          node-version: 16
          cache: 'pnpm'
          cache-dependency-path: ${{ github.job }}/${{ matrix.feature }}/pnpm-lock.yaml

      - name: Install Dependencies
        run: pnpm install

      - name: Set test specific DATABASE_URL
        run: |
          string=${{ env.DATABASE_URL_POSTGRES_TEMPLATE }}
          search=database
          replace=${{ github.job }}_${{ matrix.feature }}_${{ matrix.os }}
          replaced=${string/$search/$replace}
          echo "DATABASE_URL=$replaced" >> $GITHUB_ENV

      - name: test engines - ${{ matrix.feature }}
        run: bash .github/scripts/test-project.sh ${{ github.job }} ${{ matrix.feature }}

      - name: notify-slack
        if: failure()
        run: bash .github/slack/notify-failure.sh ${{ github.job }} ${{ matrix.feature }}

  os:
    needs: [detect_jobs_to_run]
    if: contains(fromJSON(needs.detect_jobs_to_run.outputs.jobs), 'os')

    strategy:
      fail-fast: false
      matrix:
        os: [ubuntu-20.04, macos-latest, windows-latest]
        clientEngine: ['library', 'binary']
    runs-on: ${{ matrix.os }}

    steps:
      - uses: actions/checkout@v4

      - name: Define Client Engine Type to test
        run: echo "PRISMA_CLIENT_ENGINE_TYPE=${{ matrix.clientEngine }}" >> $GITHUB_ENV

      - uses: pnpm/action-setup@v3.0.0
        with:
          version: 8

      - uses: actions/setup-node@v4
        with:
          node-version: 16
          cache: 'pnpm'
          cache-dependency-path: generic/basic/pnpm-lock.yaml

      - name: Install Dependencies
        run: pnpm install

      - name: Set test specific DATABASE_URL
        run: |
          string=${{ env.DATABASE_URL_POSTGRES_TEMPLATE }}
          search=database
          replace=${{ github.job }}_${{ matrix.os }}_${{ matrix.clientEngine }}
          replaced=${string/$search/$replace}
          echo "DATABASE_URL=$replaced" >> $GITHUB_ENV

      - name: test on ${{ matrix.os }} - ${{ matrix.clientEngine }}
<<<<<<< HEAD
        id: run-test
        timeout-minutes: 10
        run: bash .github/scripts/test-project.sh generic basic ${{ matrix.os }}
=======
        uses: nick-invision/retry@v3
        with:
          timeout_minutes: 10
          max_attempts: 3
          command: bash .github/scripts/test-project.sh generic basic ${{ matrix.os }}
>>>>>>> 1544be2b

      - name: notify-slack
        if: failure()
        run: bash .github/slack/notify-failure.sh generic basic ${{ matrix.os }}

  m1:
    needs: [detect_jobs_to_run]
    if: contains(fromJSON(needs.detect_jobs_to_run.outputs.jobs), 'm1')

    strategy:
      fail-fast: false
      matrix:
        clientEngine: ['library', 'binary']
    runs-on: [macos-14]

    steps:
      - uses: actions/checkout@v4

      - name: Define Client Engine Type to test
        run: echo "PRISMA_CLIENT_ENGINE_TYPE=${{ matrix.clientEngine }}" >> $GITHUB_ENV

      - uses: pnpm/action-setup@v3.0.0
        with:
          version: 8

      - uses: actions/setup-node@v4
        with:
          node-version: 16
          cache: 'pnpm'
          cache-dependency-path: generic/basic-m1/pnpm-lock.yaml

      - name: Install Dependencies
        run: pnpm install

      - name: Set test specific DATABASE_URL
        run: |
          string=${{ env.DATABASE_URL_POSTGRES_TEMPLATE }}
          search=database
          replace=${{ github.job }}_${{ matrix.os }}_${{ matrix.clientEngine }}
          replaced=${string/$search/$replace}
          echo "DATABASE_URL=$replaced" >> $GITHUB_ENV

      - name: test on ${{ matrix.os }} - ${{ matrix.clientEngine }}
        uses: nick-invision/retry@v3
        with:
          timeout_minutes: 10
          max_attempts: 3
          command: bash .github/scripts/test-project.sh generic basic-m1

      - name: notify-slack
        if: failure()
        run: bash .github/slack/notify-failure.sh generic basic-m1

  # pnpm requires Node.js v 16.14 or higher
  # so as a workaround we test this version with npm
  node16dot13:
    needs: [detect_jobs_to_run]
    if: contains(fromJSON(needs.detect_jobs_to_run.outputs.jobs), 'node16dot13')

    strategy:
      fail-fast: false
      matrix:
        node:
          - 16.13
        clientEngine: ['library', 'binary']
        os: [ubuntu-20.04]
    runs-on: ${{ matrix.os }}

    steps:
      - uses: actions/checkout@v4

      - name: Define Client Engine Type to test
        run: echo "PRISMA_CLIENT_ENGINE_TYPE=${{ matrix.clientEngine }}" >> $GITHUB_ENV

      - name: use node ${{ matrix.node }}
        uses: actions/setup-node@v4
        with:
          node-version: ${{ matrix.node }}

      # This version of the pnpm CLI is packaged with Node.js into an executable.
      # see https://www.npmjs.com/package/@pnpm/exe
      - name: Install pnpm v8
        run: npm install -g @pnpm/exe@8

      - name: Install Dependencies
        run: pnpm install

      - name: Set test specific DATABASE_URL
        run: |
          string=${{ env.DATABASE_URL_POSTGRES_TEMPLATE }}
          search=database
          replace=${{ github.job }}_${{ matrix.node }}_${{ matrix.os }}_${{ matrix.clientEngine }}
          replaced=${string/$search/$replace}
          echo "DATABASE_URL=$replaced" >> $GITHUB_ENV

      - name: test on node ${{ matrix.node }} - ${{ matrix.clientEngine }}
        uses: nick-invision/retry@v3
        with:
          timeout_minutes: 10
          max_attempts: 3
          command: bash .github/scripts/test-project.sh generic basic "node ${{ matrix.node }}"

      - name: notify-slack
        if: failure()
        run: bash .github/slack/notify-failure.sh generic basic "node ${{ matrix.node }}"

  node:
    needs: [detect_jobs_to_run]
    if: contains(fromJSON(needs.detect_jobs_to_run.outputs.jobs), 'node')

    strategy:
      fail-fast: false
      matrix:
        node:
          # Prisma's minimum is 16.13 but pnpm 8 requires Node.js 16.14, so we test it separately, see `node16dot13` - which is why the next line is commented out
          # - 16.13 # minimal node version via https://github.com/prisma/prisma/blob/main/packages/client/package.json and minimal minor+patch version of node via https://www.prisma.io/docs/reference/system-requirements
          - 16 # latest minor+patch on GH Actions
          - 17
          - 18
          - 19
          - 20
          - 21
        clientEngine: ['library', 'binary']
        os: [ubuntu-20.04]
    runs-on: ${{ matrix.os }}

    steps:
      - uses: actions/checkout@v4

      - name: Define Client Engine Type to test
        run: echo "PRISMA_CLIENT_ENGINE_TYPE=${{ matrix.clientEngine }}" >> $GITHUB_ENV

      - uses: pnpm/action-setup@v3.0.0
        with:
          version: 8

      - name: use node ${{ matrix.node }}
        uses: actions/setup-node@v4
        with:
          node-version: ${{ matrix.node }}
          cache: 'pnpm'
          cache-dependency-path: generic/basic/pnpm-lock.yaml

      - name: Install Dependencies
        run: pnpm install

      - name: Set test specific DATABASE_URL
        run: |
          string=${{ env.DATABASE_URL_POSTGRES_TEMPLATE }}
          search=database
          replace=${{ github.job }}_${{ matrix.node }}_${{ matrix.os }}_${{ matrix.clientEngine }}
          replaced=${string/$search/$replace}
          echo "DATABASE_URL=$replaced" >> $GITHUB_ENV

      - name: test on node ${{ matrix.node }} - ${{ matrix.clientEngine }}
<<<<<<< HEAD
        id: run-test
        timeout-minutes: 10
        run: bash .github/scripts/test-project.sh generic basic "node ${{ matrix.node }}"
=======
        uses: nick-invision/retry@v3
        with:
          timeout_minutes: 10
          max_attempts: 3
          command: bash .github/scripts/test-project.sh generic basic "node ${{ matrix.node }}"
>>>>>>> 1544be2b

      - name: notify-slack
        if: failure()
        run: bash .github/slack/notify-failure.sh generic basic "node ${{ matrix.node }}"

  binaries:
    needs: [detect_jobs_to_run]
    if: contains(fromJSON(needs.detect_jobs_to_run.outputs.jobs), 'binaries')

    strategy:
      fail-fast: false
      matrix:
        binary: [pkg]
        clientEngine: ['library', 'binary']
        os: [ubuntu-20.04, macos-latest, windows-latest]
    runs-on: ${{ matrix.os }}

    env:
      OS: ${{ matrix.os }}
    steps:
      - uses: actions/checkout@v4

      - name: Define Client Engine Type to test
        run: echo "PRISMA_CLIENT_ENGINE_TYPE=${{ matrix.clientEngine }}" >> $GITHUB_ENV

      - uses: pnpm/action-setup@v3.0.0
        with:
          version: 8

      - uses: actions/setup-node@v4
        with:
          node-version: 16
          cache: 'pnpm'
          cache-dependency-path: ${{ github.job }}/${{ matrix.binary }}/pnpm-lock.yaml

      - name: Install Dependencies
        run: pnpm install

      # no database used in existing binaries tests
      # - name: Set test specific DATABASE_URL
      #   run: |
      #     string=${{ env.DATABASE_URL_POSTGRES_TEMPLATE }}
      #     search=database
      #     replace=${{ github.job }}_${{ matrix.binary }}_${{ matrix.os }}_${{ matrix.clientEngine }}
      #     replaced=${string/$search/$replace}
      #     echo "DATABASE_URL=$replaced" >> $GITHUB_ENV

      - name: test ${{ matrix.binary }} binary on ${{ matrix.os }} using ${{ matrix.clientEngine }}
<<<<<<< HEAD
        id: run-test
        timeout-minutes: 10
        run: bash .github/scripts/test-project.sh ${{ github.job }} ${{ matrix.binary }} ${{ matrix.os }}
=======
        uses: nick-invision/retry@v3
        with:
          timeout_minutes: 10
          max_attempts: 3
          command: bash .github/scripts/test-project.sh ${{ github.job }} ${{ matrix.binary }} ${{ matrix.os }}
>>>>>>> 1544be2b

      - name: notify-slack
        if: failure()
        run: bash .github/slack/notify-failure.sh ${{ github.job }} ${{ matrix.binary }} ${{ matrix.os }}

  packagers:
    needs: [detect_jobs_to_run]
    if: contains(fromJSON(needs.detect_jobs_to_run.outputs.jobs), 'packagers')

    strategy:
      fail-fast: false
      matrix:
        packager:
          - npm
          - npm-global
          - pnpm
          - pnpm-workspaces-custom-output
          - pnpm-workspaces-default-output
          - yarn
          - yarn-workspaces
          - yarn3-without-pnp
          - yarn3-workspaces-pnp
        clientEngine: [library] #['library', 'binary']
        os: [ubuntu-20.04]
    runs-on: ${{ matrix.os }}

    env:
      # We set this env var to avoid the following error in `actions/setup-node`
      # error This project's package.json defines "packageManager": "yarn@3.7.0". However the current global version of Yarn is 1.22.21.
      # it was added in https://github.com/yarnpkg/yarn/releases/tag/v1.22.20
      # and the env var is available since https://github.com/yarnpkg/yarn/releases/tag/v1.22.21
      SKIP_YARN_COREPACK_CHECK: 1

    steps:
      - uses: actions/checkout@v4

      - name: Define Client Engine Type to test
        run: echo "PRISMA_CLIENT_ENGINE_TYPE=${{ matrix.clientEngine }}" >> $GITHUB_ENV

      - uses: pnpm/action-setup@v3.0.0
        with:
          version: 8

      - uses: actions/setup-node@v4
        with:
          node-version: 16
          cache: |
            ${{
              contains(matrix.packager, 'yarn') && 'yarn' ||
              contains(matrix.packager, 'pnpm') && 'pnpm' ||
              'npm'
            }}
          cache-dependency-path: |
            ${{ github.job }}/${{ matrix.packager }}/${{
              contains(matrix.packager, 'yarn') && 'yarn.lock' ||
              contains(matrix.packager, 'pnpm') && 'pnpm-lock.yaml' ||
              'package-lock.json'
            }}

      - name: Install Dependencies
        run: ${{ contains(matrix.packager, 'yarn') && 'yarn' || contains(matrix.packager, 'npm') && 'npm install' || 'pnpm install' }}

      - name: Set test specific DATABASE_URL
        run: |
          string=${{ env.DATABASE_URL_POSTGRES_TEMPLATE }}
          search=database
          replace=${{ github.job }}_${{ matrix.packager }}_${{ matrix.os }}_${{ matrix.clientEngine }}
          replaced=${string/$search/$replace}
          echo "DATABASE_URL=$replaced" >> $GITHUB_ENV

      - name: packager ${{ matrix.packager }} - ${{ matrix.clientEngine }}
<<<<<<< HEAD
        id: run-test
        timeout-minutes: 10
        run: bash .github/scripts/test-project.sh ${{ github.job }} ${{ matrix.packager }}
=======
        uses: nick-invision/retry@v3
        with:
          timeout_minutes: 10
          max_attempts: 3
          command: bash .github/scripts/test-project.sh ${{ github.job }} ${{ matrix.packager }}
>>>>>>> 1544be2b

      - name: notify-slack
        if: failure()
        run: bash .github/slack/notify-failure.sh ${{ github.job }} ${{ matrix.packager }}

  frameworks:
    needs: [detect_jobs_to_run]
    if: contains(fromJSON(needs.detect_jobs_to_run.outputs.jobs), 'frameworks')

    strategy:
      fail-fast: false
      matrix:
        framework:
          - nestjs
          - nextjs
          - sveltekit
        clientEngine: [library] #['library', 'binary']
        os: [ubuntu-20.04]
    runs-on: ${{ matrix.os }}

    steps:
      - uses: actions/checkout@v4

      - name: Define Client Engine Type to test
        run: echo "PRISMA_CLIENT_ENGINE_TYPE=${{ matrix.clientEngine }}" >> $GITHUB_ENV

      - uses: pnpm/action-setup@v3.0.0
        with:
          version: 8

      - uses: actions/setup-node@v4
        with:
          node-version: 18
          cache: 'pnpm'
          cache-dependency-path: ${{ github.job }}/${{ matrix.framework }}/pnpm-lock.yaml

      - name: Install Dependencies
        run: pnpm install

      - name: Set test specific DATABASE_URL
        run: |
          string=${{ env.DATABASE_URL_POSTGRES_TEMPLATE }}
          search=database
          replace=${{ github.job }}_${{ matrix.framework }}_${{ matrix.os }}_${{ matrix.clientEngine }}
          replaced=${string/$search/$replace}
          echo "DATABASE_URL=$replaced" >> $GITHUB_ENV

      - name: framework ${{ matrix.framework }} - ${{ matrix.clientEngine }}
<<<<<<< HEAD
        id: run-test
        timeout-minutes: 10
        run: bash .github/scripts/test-project.sh ${{ github.job }} ${{ matrix.framework }}
=======
        uses: nick-invision/retry@v3
        with:
          timeout_minutes: 10
          max_attempts: 3
          command: bash .github/scripts/test-project.sh ${{ github.job }} ${{ matrix.framework }}
>>>>>>> 1544be2b

      - name: notify-slack
        if: failure()
        run: bash .github/slack/notify-failure.sh ${{ github.job }} ${{ matrix.framework }}

  platforms:
    needs: [detect_jobs_to_run]
    if: contains(fromJSON(needs.detect_jobs_to_run.outputs.jobs), 'platforms')

    timeout-minutes: 60
    strategy:
      fail-fast: false
      matrix:
        platform:
          - heroku
          - aws-graviton
        clientEngine: ['library', 'binary']
        os: [ubuntu-20.04]
    runs-on: ${{ matrix.os }}
    # concurrency: ${{ github.job }}-${{ matrix.platform }}-${{ matrix.clientEngine }}
    concurrency: ${{ matrix.platform }}

    env:
      HEROKU_API_KEY: ${{ secrets.HEROKU_API_KEY }}
      SSH_KEY_GRAVITON: ${{ secrets.SSH_KEY_GRAVITON }}

    steps:
      - uses: actions/checkout@v4

      - uses: pnpm/action-setup@v3.0.0
        with:
          version: 8

      - uses: actions/setup-node@v4
        with:
          node-version: 16
          cache: 'pnpm'
          cache-dependency-path: ${{ github.job }}/${{ matrix.platform }}/pnpm-lock.yaml

      - name: Define Client Engine Type to test
        run: echo "PRISMA_CLIENT_ENGINE_TYPE=${{ matrix.clientEngine }}" >> $GITHUB_ENV

      - name: Install Dependencies
        run: pnpm install

      - name: Set test specific DATABASE_URL
        run: |
          string=${{ env.DATABASE_URL_POSTGRES_TEMPLATE }}
          search=database
          replace=${{ github.job }}_${{ matrix.platform }}_${{ matrix.os }}_${{ matrix.clientEngine }}
          replaced=${string/$search/$replace}
          echo "DATABASE_URL=$replaced" >> $GITHUB_ENV

      - name: test ${{ matrix.platform }} - ${{ matrix.clientEngine }}
<<<<<<< HEAD
        id: run-test
        timeout-minutes: 60
        run: bash .github/scripts/test-project.sh ${{ github.job }} ${{ matrix.platform }}
=======
        uses: nick-invision/retry@v3
        with:
          timeout_minutes: 60
          max_attempts: 3
          command: bash .github/scripts/test-project.sh ${{ github.job }} ${{ matrix.platform }}
>>>>>>> 1544be2b

      - name: notify-slack
        if: failure()
        run: bash .github/slack/notify-failure.sh ${{ github.job }} ${{ matrix.platform }}

  platforms-serverless:
    needs: [detect_jobs_to_run]
    if: contains(fromJSON(needs.detect_jobs_to_run.outputs.jobs), 'platforms-serverless')

    timeout-minutes: 60 # can take longer if platforms are down, so better protect
    strategy:
      fail-fast: false
      matrix:
        platform:
          - lambda-node-16
          - lambda-node-20
          - netlify-cli
          - netlify-github
          - netlify-github-with-nextjs-caching
          - gcp-functions
          - firebase-functions
          - azure-functions-linux
          - azure-functions-windows
          - serverless-framework-lambda
        clientEngine: ['library', 'binary']
        os: [ubuntu-20.04]
        exclude:
          # Node-API w/ 32 bit Node by default, see https://github.com/prisma/prisma/issues/6905
          - clientEngine: library
            platform: azure-functions-windows
    runs-on: ${{ matrix.os }}
    concurrency: ${{ github.job }}-${{ matrix.platform }}-${{ matrix.clientEngine }}
    env:
      NODE_ENV: development
      NODE_MODULES_CACHE: false
      NODE_VERBOSE: true
      SSH_KEY_NETLIFY: ${{ secrets.SSH_KEY_NETLIFY }}
      SSH_KEY_NETLIFY_GITHUB_NETXJS_CACHING: ${{ secrets.SSH_KEY_NETLIFY_GITHUB_NETXJS_CACHING }}
      GCP_FUNCTIONS_PROJECT: ${{ vars.GCP_FUNCTIONS_PROJECT }}
      GCP_FUNCTIONS_ACCOUNT: ${{ secrets.GCP_FUNCTIONS_ACCOUNT }}
      GCP_FUNCTIONS_SECRET: ${{ secrets.GCP_FUNCTIONS_SECRET }}
      NETLIFY_AUTH_TOKEN: ${{ secrets.NETLIFY_AUTH_TOKEN }}
      NETLIFY_SITE_ID: ${{ vars.NETLIFY_SITE_ID }}
      AWS_DEFAULT_REGION: ${{ vars.AWS_DEFAULT_REGION }}
      AWS_ACCESS_KEY_ID: ${{ vars.AWS_ACCESS_KEY_ID }}
      AWS_SECRET_ACCESS_KEY: ${{ secrets.AWS_SECRET_ACCESS_KEY }}
      AWS_ROLE: ${{ vars.AWS_ROLE }}
      AZURE_SP_TENANT: ${{ vars.AZURE_SP_TENANT }}
      AZURE_SP_PASSWORD: ${{ secrets.AZURE_SP_PASSWORD }}
      AZURE_SP_NAME: ${{ vars.AZURE_SP_NAME }}
      FIREBASE_TOKEN: ${{ secrets.FIREBASE_TOKEN }}

    steps:
      - uses: actions/checkout@v4

      - uses: pnpm/action-setup@v3.0.0
        with:
          version: 8

      - uses: actions/setup-node@v4
        with:
          node-version: 16
          cache: |
            ${{
              contains(matrix.platform, 'azure') && 'npm' ||
              contains(matrix.platform, 'serverless-framework') && 'npm' ||
              contains(matrix.platform, 'gcp-functions') && 'npm' ||
              'pnpm'
            }}
          cache-dependency-path: |
            ${{ github.job }}/${{ matrix.platform }}/${{
              contains(matrix.platform, 'azure') && 'package-lock.json' ||
              contains(matrix.platform, 'serverless-framework') && 'package-lock.json' ||
              contains(matrix.platform, 'gcp-functions') && 'package-lock.json' ||
              'pnpm-lock.yaml'
            }}

      - name: Define Client Engine Type to test
        run: echo "PRISMA_CLIENT_ENGINE_TYPE=${{ matrix.clientEngine }}" >> $GITHUB_ENV

      - name: Install Dependencies
        run: pnpm install

      - name: Set test specific DATABASE_URL
        run: |
          string=${{ env.DATABASE_URL_POSTGRES_TEMPLATE }}
          search=database
          replace=${{ github.job }}_${{ matrix.platform }}_${{ matrix.os }}
          replaced=${string/$search/$replace}
          echo "DATABASE_URL=$replaced" >> $GITHUB_ENV

      - name: test ${{ matrix.platform }} - ${{ matrix.clientEngine }}
<<<<<<< HEAD
        id: run-test
        timeout-minutes: 60
        run: bash .github/scripts/test-project.sh ${{ github.job }} ${{ matrix.platform }}
=======
        uses: nick-invision/retry@v3
        with:
          timeout_minutes: 60
          max_attempts: 3
          command: bash .github/scripts/test-project.sh ${{ github.job }} ${{ matrix.platform }}
>>>>>>> 1544be2b

      - name: notify-slack
        if: failure()
        run: bash .github/slack/notify-failure.sh ${{ github.job }} ${{ matrix.platform }}

  platforms-serverless-vercel:
    needs: [detect_jobs_to_run]
    if: contains(fromJSON(needs.detect_jobs_to_run.outputs.jobs), 'platforms-serverless-vercel')

    timeout-minutes: 60 # can take longer if platforms are down, so better protect
    strategy:
      fail-fast: false
      matrix:
        platform:
          - vercel-node-builder
          - vercel-cli
          - vercel-with-redwood
          - vercel-with-nextjs
          - vercel-with-nextjs-caching
        clientEngine: ['library', 'binary']
        os: [ubuntu-20.04]
    runs-on: ${{ matrix.os }}
    concurrency: ${{ github.job }}-${{ matrix.platform }}-${{ matrix.clientEngine }}
    env:
      NODE_ENV: development
      NODE_MODULES_CACHE: false
      NODE_VERBOSE: true
      VERCEL_TOKEN: ${{ secrets.VERCEL_TOKEN }}
      VERCEL_ORG_ID: ${{ vars.VERCEL_ORG_ID }}
      VERCEL_API_PROJECT_ID: ${{ vars.VERCEL_API_PROJECT_ID }}
      VERCEL_API_BINARY_PROJECT_ID: ${{ vars.VERCEL_API_BINARY_PROJECT_ID }}
      VERCEL_NODE_BUILDER_PROJECT_ID: ${{ vars.VERCEL_NODE_BUILDER_PROJECT_ID }}
      VERCEL_NODE_BUILDER_BINARY_PROJECT_ID: ${{ vars.VERCEL_NODE_BUILDER_BINARY_PROJECT_ID }}
      VERCEL_WITH_REDWOOD_PROJECT_ID: ${{ vars.VERCEL_WITH_REDWOOD_PROJECT_ID }}
      VERCEL_WITH_REDWOOD_BINARY_PROJECT_ID: ${{ vars.VERCEL_WITH_REDWOOD_BINARY_PROJECT_ID }}
      VERCEL_WITH_NEXTJS_PROJECT_ID: ${{ vars.VERCEL_WITH_NEXTJS_PROJECT_ID }}
      VERCEL_WITH_NEXTJS_BINARY_PROJECT_ID: ${{ vars.VERCEL_WITH_NEXTJS_BINARY_PROJECT_ID }}
      VERCEL_WITH_NEXTJS_CACHING_PROJECT_ID: ${{ vars.VERCEL_WITH_NEXTJS_CACHING_PROJECT_ID }}
      VERCEL_WITH_NEXTJS_CACHING_BINARY_PROJECT_ID: ${{ vars.VERCEL_WITH_NEXTJS_CACHING_BINARY_PROJECT_ID }}

    steps:
      - uses: actions/checkout@v4

      - uses: pnpm/action-setup@v3.0.0
        with:
          version: 8

      - uses: actions/setup-node@v4
        with:
          node-version: 16
          cache: |
            ${{
              contains(matrix.platform, 'redwood') && 'yarn' ||
              'pnpm'
            }}
          cache-dependency-path: |
            ${{ github.job }}/${{ matrix.platform }}/${{
              contains(matrix.platform, 'redwood') && 'yarn.lock' ||
              'pnpm-lock.yaml'
            }}

      - name: Define Client Engine Type to test
        run: echo "PRISMA_CLIENT_ENGINE_TYPE=${{ matrix.clientEngine }}" >> $GITHUB_ENV

      - name: Install Dependencies
        run: ${{ contains(matrix.platform, 'redwood') && 'yarn' || 'pnpm install' }}

      - name: Set test specific DATABASE_URL
        run: |
          string=${{ env.DATABASE_URL_POSTGRES_TEMPLATE }}
          search=database
          replace=${{ github.job }}_${{ matrix.platform }}_${{ matrix.os }}
          replaced=${string/$search/$replace}
          echo "DATABASE_URL=$replaced" >> $GITHUB_ENV

      - name: test ${{ matrix.platform }} - ${{ matrix.clientEngine }}
<<<<<<< HEAD
        id: run-test
        timeout-minutes: 60
        run: bash .github/scripts/test-project.sh ${{ github.job }} ${{ matrix.platform }}
=======
        uses: nick-invision/retry@v3
        with:
          timeout_minutes: 60
          max_attempts: 1
          # default is 10s
          retry_wait_seconds: 30
          command: bash .github/scripts/test-project.sh ${{ github.job }} ${{ matrix.platform }}
>>>>>>> 1544be2b

      - name: notify-slack
        if: failure()
        run: bash .github/slack/notify-failure.sh ${{ github.job }} ${{ matrix.platform }}

  driver-adapters:
    needs: [detect_jobs_to_run]
    if: contains(fromJSON(needs.detect_jobs_to_run.outputs.jobs), 'driver-adapters')

    timeout-minutes: 30
    strategy:
      fail-fast: false
      matrix:
        combo:
          - neon-http-lambda-basic
          - neon-http-node-basic
          - neon-http-vercel-nextjs
          - neon-lambda-basic
          - neon-node-basic
          - neon-node-basic-esm
          - neon-vercel-nextjs
          - planetscale-lambda-basic
          - planetscale-node-basic
          - planetscale-node-basic-esm
          - planetscale-vercel-nextjs
          - pg-lambda-basic
          - pg-node-basic
          - pg-node-basic-esm
          - pg-vercel-nextjs
          - turso-lambda-basic
          - turso-node-basic
          - turso-node-basic-esm
          - turso-vercel-nextjs
          - tidb-node-basic
        clientEngine: ['library']
        os: [ubuntu-20.04]
    runs-on: ${{ matrix.os }}
    concurrency: ${{ github.job }}-${{ matrix.combo }}-${{ matrix.clientEngine }}
    env:
      NODE_ENV: development
      NODE_MODULES_CACHE: false
      NODE_VERBOSE: true
      VERCEL_TOKEN: ${{ secrets.VERCEL_TOKEN }}
      VERCEL_ORG_ID: ${{ vars.VERCEL_ORG_ID }}
      AWS_DEFAULT_REGION: ${{ vars.AWS_DEFAULT_REGION }}
      AWS_ACCESS_KEY_ID: ${{ vars.AWS_ACCESS_KEY_ID }}
      AWS_SECRET_ACCESS_KEY: ${{ secrets.AWS_SECRET_ACCESS_KEY }}
      AWS_ROLE: ${{ vars.AWS_ROLE }}
      CLOUDFLARE_ACCOUNT_ID: ${{ vars.CLOUDFLARE_ACCOUNT_ID }}
      CLOUDFLARE_API_TOKEN: ${{ secrets.CLOUDFLARE_API_TOKEN }}
      DEBUG: 'prisma:js-connector*'
      PRISMA_DISABLE_QUAINT_EXECUTORS: true
      # neon http
      DRIVER_ADAPTERS_NEON_HTTP_LAMBDA_BASIC_DATABASE_URL: ${{ secrets.DRIVER_ADAPTERS_NEON_HTTP_LAMBDA_BASIC_DATABASE_URL }}
      DRIVER_ADAPTERS_NEON_HTTP_NODE_BASIC_DATABASE_URL: ${{ secrets.DRIVER_ADAPTERS_NEON_HTTP_NODE_BASIC_DATABASE_URL }}
      DRIVER_ADAPTERS_NEON_HTTP_VERCEL_NEXTJS_DATABASE_URL: ${{ secrets.DRIVER_ADAPTERS_NEON_HTTP_VERCEL_NEXTJS_DATABASE_URL }}
      DRIVER_ADAPTERS_NEON_HTTP_VERCEL_NEXTJS_PROJECT_ID: ${{ vars.DRIVER_ADAPTERS_NEON_HTTP_VERCEL_NEXTJS_PROJECT_ID }}
      # neon
      DRIVER_ADAPTERS_NEON_LAMBDA_BASIC_DATABASE_URL: ${{ secrets.DRIVER_ADAPTERS_NEON_LAMBDA_BASIC_DATABASE_URL }}
      DRIVER_ADAPTERS_NEON_NODE_BASIC_DATABASE_URL: ${{ secrets.DRIVER_ADAPTERS_NEON_NODE_BASIC_DATABASE_URL }}
      DRIVER_ADAPTERS_NEON_VERCEL_NEXTJS_DATABASE_URL: ${{ secrets.DRIVER_ADAPTERS_NEON_VERCEL_NEXTJS_DATABASE_URL }}
      DRIVER_ADAPTERS_NEON_VERCEL_NEXTJS_PROJECT_ID: ${{ vars.DRIVER_ADAPTERS_NEON_VERCEL_NEXTJS_PROJECT_ID }}
      # planetscale
      DRIVER_ADAPTERS_PLANETSCALE_LAMBDA_BASIC_DATABASE_URL: ${{ secrets.DRIVER_ADAPTERS_PLANETSCALE_LAMBDA_BASIC_DATABASE_URL }}
      DRIVER_ADAPTERS_PLANETSCALE_NODE_BASIC_DATABASE_URL: ${{ secrets.DRIVER_ADAPTERS_PLANETSCALE_NODE_BASIC_DATABASE_URL }}
      DRIVER_ADAPTERS_PLANETSCALE_VERCEL_NEXTJS_DATABASE_URL: ${{ secrets.DRIVER_ADAPTERS_PLANETSCALE_VERCEL_NEXTJS_DATABASE_URL }}
      DRIVER_ADAPTERS_PLANETSCALE_VERCEL_NEXTJS_PROJECT_ID: ${{ vars.DRIVER_ADAPTERS_PLANETSCALE_VERCEL_NEXTJS_PROJECT_ID }}
      # libsql (Turso)
      DRIVER_ADAPTERS_TURSO_LAMBDA_BASIC_DATABASE_URL: ${{ vars.DRIVER_ADAPTERS_TURSO_LAMBDA_BASIC_DATABASE_URL }}
      DRIVER_ADAPTERS_TURSO_LAMBDA_BASIC_TOKEN: ${{ secrets.DRIVER_ADAPTERS_TURSO_LAMBDA_BASIC_TOKEN }}
      DRIVER_ADAPTERS_TURSO_NODE_BASIC_DATABASE_URL: ${{ vars.DRIVER_ADAPTERS_TURSO_NODE_BASIC_DATABASE_URL }}
      DRIVER_ADAPTERS_TURSO_NODE_BASIC_TOKEN: ${{ secrets.DRIVER_ADAPTERS_TURSO_NODE_BASIC_TOKEN }}
      DRIVER_ADAPTERS_TURSO_VERCEL_NEXTJS_DATABASE_URL: ${{ vars.DRIVER_ADAPTERS_TURSO_VERCEL_NEXTJS_DATABASE_URL }}
      DRIVER_ADAPTERS_TURSO_VERCEL_NEXTJS_TOKEN: ${{ secrets.DRIVER_ADAPTERS_TURSO_VERCEL_NEXTJS_TOKEN }}
      DRIVER_ADAPTERS_TURSO_VERCEL_NEXTJS_PROJECT_ID: ${{ vars.DRIVER_ADAPTERS_TURSO_VERCEL_NEXTJS_PROJECT_ID }}
      # TiDB Cloud
      DRIVER_ADAPTERS_TIDB_NODE_BASIC_DATABASE_URL: ${{ secrets.DRIVER_ADAPTERS_TIDB_NODE_BASIC_DATABASE_URL }}
      # pg
      DRIVER_ADAPTERS_POSTGRESQL_VERCEL_NEXTJS_PROJECT_ID: ${{ vars.DRIVER_ADAPTERS_POSTGRESQL_VERCEL_NEXTJS_PROJECT_ID }}

    steps:
      - uses: actions/checkout@v4

      - uses: pnpm/action-setup@v3.0.0
        with:
          version: 8

      - uses: actions/setup-node@v4
        with:
          node-version: 18
          cache: 'pnpm'
          cache-dependency-path: ${{ github.job }}/${{ matrix.combo }}/pnpm-lock.yaml

      - name: Define Client Engine Type to test
        run: echo "PRISMA_CLIENT_ENGINE_TYPE=${{ matrix.clientEngine }}" >> $GITHUB_ENV

      - name: Install Dependencies
        run: pnpm install

      - name: Set test specific DATABASE_URL
        run: |
          string=${{ env.DATABASE_URL_POSTGRES_TEMPLATE }}
          search=database
          replace=${{ github.job }}_${{ matrix.combo }}_${{ matrix.os }}
          replaced=${string/$search/$replace}
          echo "DATABASE_URL=$replaced" >> $GITHUB_ENV

      - name: test ${{ matrix.combo }} - ${{ matrix.clientEngine }} (default output)
        uses: nick-invision/retry@v3
        with:
          timeout_minutes: 60
          max_attempts: 1
          retry_wait_seconds: 30
          command: bash .github/scripts/test-project.sh ${{ github.job }} ${{ matrix.combo }}

      - name: test ${{ matrix.combo }} - ${{ matrix.clientEngine }} (custom output)
        uses: nick-invision/retry@v3
        with:
          timeout_minutes: 60
          max_attempts: 1
          retry_wait_seconds: 30
          command: |
            export FORCE_PRISMA_CLIENT_CUSTOM_OUTPUT=1
            bash .github/scripts/test-project.sh ${{ github.job }} ${{ matrix.combo }}

      - name: notify-slack
        if: failure()
        run: bash .github/slack/notify-failure.sh ${{ github.job }} ${{ matrix.combo }}

  driver-adapters-wasm:
    needs: [detect_jobs_to_run]
    if: contains(fromJSON(needs.detect_jobs_to_run.outputs.jobs), 'driver-adapters-wasm')

    timeout-minutes: 30
    strategy:
      fail-fast: false
      matrix:
        combo:
          - pg-node-basic
          - pg-node-basic-esm
          - pg-cf-basic
          - pg-cf-hyperdrive
          - pg-worker-cf-basic
          - pg-cfpages-basic
          - pg-worker-cfpages-basic
          - neon-http-cf-basic
          - neon-http-vercel-nextjs-edgemw
          - neon-cf-basic
          - neon-cf-remix
          - neon-cfpages-basic
          - neon-cfpages-remix
          - neon-node-nextjs-edgemw
          - neon-vercel-nextjs-edgemw
          - neon-vercel-nextjs-pages-edgefn
          - neon-vercel-nextjs-app-edgefn
          - planetscale-cf-basic
          - planetscale-cfpages-basic
          - planetscale-vercel-nextjs-edgemw
          - turso-cf-basic
          - turso-cfpages-basic
          - turso-vercel-nextjs-edgemw
          - d1-cf-basic
          - d1-cfpages-basic
        clientEngine: ['wasm']
        os: [ubuntu-20.04]
    runs-on: ${{ matrix.os }}
    concurrency: ${{ github.job }}-${{ matrix.combo }}-${{ matrix.clientEngine }}
    env:
      NODE_ENV: development
      NODE_MODULES_CACHE: false
      NODE_VERBOSE: true
      CLOUDFLARE_ACCOUNT_ID: ${{ vars.CLOUDFLARE_ACCOUNT_ID }}
      CLOUDFLARE_API_TOKEN: ${{ secrets.CLOUDFLARE_API_TOKEN }}
      VERCEL_TOKEN: ${{ secrets.VERCEL_TOKEN }}
      VERCEL_ORG_ID: ${{ vars.VERCEL_ORG_ID }}
      # neon http
      DRIVER_ADAPTERS_NEON_HTTP_CF_BASIC_DATABASE_URL: ${{ secrets.DRIVER_ADAPTERS_NEON_HTTP_CF_BASIC_DATABASE_URL }}
      DRIVER_ADAPTERS_NEON_HTTP_VERCEL_NEXTJS_EDGEMW_DATABASE_URL: ${{ secrets.DRIVER_ADAPTERS_NEON_HTTP_VERCEL_NEXTJS_EDGEMW_DATABASE_URL }}
      DRIVER_ADAPTERS_NEON_HTTP_VERCEL_NEXTJS_EDGEMW_PROJECT_ID: ${{ vars.DRIVER_ADAPTERS_NEON_HTTP_VERCEL_NEXTJS_EDGEMW_PROJECT_ID }}
      # neon
      DRIVER_ADAPTERS_NEON_CF_BASIC_DATABASE_URL: ${{ secrets.DRIVER_ADAPTERS_NEON_CF_BASIC_DATABASE_URL }}
      DRIVER_ADAPTERS_NEON_CF_REMIX_DATABASE_URL: ${{ secrets.DRIVER_ADAPTERS_NEON_CF_REMIX_DATABASE_URL }}
      # DRIVER_ADAPTERS_NEON_CFPAGES_BASIC_DATABASE_URL: only configured via UI, as cloudflare pages can not upload env var values per deployment
      DRIVER_ADAPTERS_NEON_VERCEL_NEXTJS_EDGEMW_DATABASE_URL: ${{ secrets.DRIVER_ADAPTERS_NEON_VERCEL_NEXTJS_EDGEMW_DATABASE_URL }}
      DRIVER_ADAPTERS_NEON_VERCEL_NEXTJS_EDGEMW_PROJECT_ID: ${{ vars.DRIVER_ADAPTERS_NEON_VERCEL_NEXTJS_EDGEMW_PROJECT_ID }}
      DRIVER_ADAPTERS_NEON_VERCEL_NEXTJS_PAGES_EDGEFN_DATABASE_URL: ${{ secrets.DRIVER_ADAPTERS_NEON_VERCEL_NEXTJS_PAGES_EDGEFN_DATABASE_URL }}
      DRIVER_ADAPTERS_NEON_VERCEL_NEXTJS_PAGES_EDGEFN_PROJECT_ID: ${{ vars.DRIVER_ADAPTERS_NEON_VERCEL_NEXTJS_PAGES_EDGEFN_PROJECT_ID }}
      DRIVER_ADAPTERS_NEON_VERCEL_NEXTJS_APP_EDGEFN_DATABASE_URL: ${{ secrets.DRIVER_ADAPTERS_NEON_VERCEL_NEXTJS_APP_EDGEFN_DATABASE_URL }}
      DRIVER_ADAPTERS_NEON_VERCEL_NEXTJS_APP_EDGEFN_PROJECT_ID: ${{ vars.DRIVER_ADAPTERS_NEON_VERCEL_NEXTJS_APP_EDGEFN_PROJECT_ID }}
      DRIVER_ADAPTERS_NEON_NODE_NEXTJS_EDGEMW_DATABASE_URL: ${{ secrets.DRIVER_ADAPTERS_NEON_NODE_NEXTJS_EDGEMW_DATABASE_URL }}
      # planetscale
      DRIVER_ADAPTERS_PLANETSCALE_CF_BASIC_DATABASE_URL: ${{ secrets.DRIVER_ADAPTERS_PLANETSCALE_CF_BASIC_DATABASE_URL }}
      # DRIVER_ADAPTERS_PLANETSCALE_CFPAGES_BASIC_DATABASE_URL: only configured via UI, as cloudflare pages can not upload env var values per deployment
      DRIVER_ADAPTERS_PLANETSCALE_VERCEL_NEXTJS_EDGEMW_DATABASE_URL: ${{ secrets.DRIVER_ADAPTERS_PLANETSCALE_VERCEL_NEXTJS_EDGEMW_DATABASE_URL }}
      DRIVER_ADAPTERS_PLANETSCALE_VERCEL_NEXTJS_EDGEMW_PROJECT_ID: ${{ vars.DRIVER_ADAPTERS_PLANETSCALE_VERCEL_NEXTJS_EDGEMW_PROJECT_ID }}
      # Turso
      DRIVER_ADAPTERS_TURSO_CF_BASIC_DATABASE_URL: ${{ vars.DRIVER_ADAPTERS_TURSO_CF_BASIC_DATABASE_URL }}
      DRIVER_ADAPTERS_TURSO_CF_BASIC_TOKEN: ${{ secrets.DRIVER_ADAPTERS_TURSO_CF_BASIC_TOKEN }}
      # DRIVER_ADAPTERS_TURSO_CFPAGES_BASIC_DATABASE_URL: only configured via UI, as cloudflare pages can not upload env var values per deployment
      # DRIVER_ADAPTERS_TURSO_CFPAGES_BASIC_TOKEN: only configured via UI, as cloudflare pages can not upload env var values per deployment
      DRIVER_ADAPTERS_TURSO_VERCEL_NEXTJS_EDGEMW_DATABASE_URL: ${{ vars.DRIVER_ADAPTERS_TURSO_VERCEL_NEXTJS_EDGEMW_DATABASE_URL }}
      DRIVER_ADAPTERS_TURSO_VERCEL_NEXTJS_EDGEMW_TOKEN: ${{ secrets.DRIVER_ADAPTERS_TURSO_VERCEL_NEXTJS_EDGEMW_TOKEN }}
      DRIVER_ADAPTERS_TURSO_VERCEL_NEXTJS_EDGEMW_PROJECT_ID: ${{ vars.DRIVER_ADAPTERS_TURSO_VERCEL_NEXTJS_EDGEMW_PROJECT_ID }}
      # settings
      DEBUG: 'prisma:js-connector*'
      PRISMA_DISABLE_QUAINT_EXECUTORS: true

    steps:
      - uses: actions/checkout@v4

      - uses: pnpm/action-setup@v3.0.0
        with:
          version: 8

      - uses: actions/setup-node@v4
        with:
          node-version: 18
          cache: 'pnpm'
          cache-dependency-path: ${{ github.job }}/${{ matrix.combo }}/pnpm-lock.yaml

      - name: Define Client Engine Type to test
        run: echo "PRISMA_CLIENT_ENGINE_TYPE=${{ matrix.clientEngine }}" >> $GITHUB_ENV

      - name: Install Dependencies
        run: pnpm install

      - name: Set test specific DATABASE_URL
        run: |
          string=${{ env.DATABASE_URL_POSTGRES_TEMPLATE }}
          search=database
          replace=${{ github.job }}_${{ matrix.combo }}_${{ matrix.os }}
          replaced=${string/$search/$replace}
          echo "DATABASE_URL=$replaced" >> $GITHUB_ENV

      - name: test ${{ matrix.combo }} - ${{ matrix.clientEngine }} (default output)
        uses: nick-invision/retry@v3
        with:
          timeout_minutes: 60
          max_attempts: 1
          retry_wait_seconds: 30
          command: bash .github/scripts/test-project.sh ${{ github.job }} ${{ matrix.combo }}

      - name: test ${{ matrix.combo }} - ${{ matrix.clientEngine }} (custom output)
        uses: nick-invision/retry@v3
        with:
          timeout_minutes: 60
          max_attempts: 1
          retry_wait_seconds: 30
          command: |
            export FORCE_PRISMA_CLIENT_CUSTOM_OUTPUT=1
            bash .github/scripts/test-project.sh ${{ github.job }} ${{ matrix.combo }}

      - name: notify-slack
        if: failure()
        run: bash .github/slack/notify-failure.sh ${{ github.job }} ${{ matrix.combo }}

  # TODO databases are shared between the steps (DP2, DP2+Accelerate), so we run them in sequence
  # it would be great if we could run them in parallel by letting them use the db provided by E2E
  accelerate:
    needs: [detect_jobs_to_run]
    if: contains(fromJSON(needs.detect_jobs_to_run.outputs.jobs), 'accelerate')

    timeout-minutes: 60 # can take longer if platforms are down, so better protect
    strategy:
      fail-fast: false
      matrix:
        platform:
          - nodejs
          - deno
          - cloudflare-workers-service
          - cloudflare-workers-module
          - vercel-edge-functions
          - vercel-cli-serverless-functions
          - nodejs-postgresql-itx
          - nodejs-mysql-itx
          - nodejs-mongodb-itx
          - nodejs-cockroachdb-itx
          - nodejs-postgresql-logs
          - nodejs-mongodb-logs
          - nodejs-tracing
        clientEngine: [<accelerate>] # value for script logic
        os: [ubuntu-20.04]
    runs-on: ${{ matrix.os }}
    concurrency: ${{ github.job }}-${{ matrix.platform }}-${{ matrix.clientEngine }}
    env:
      NODE_ENV: development
      NODE_MODULES_CACHE: false
      NODE_VERBOSE: true
      VERCEL_TOKEN: ${{ secrets.VERCEL_TOKEN }}
      VERCEL_ORG_ID: ${{ vars.VERCEL_ORG_ID }}
      # TODO change to vars below
      CLOUDFLARE_ACCOUNT_ID: ${{ vars.CLOUDFLARE_ACCOUNT_ID }}
      CLOUDFLARE_API_TOKEN: ${{ secrets.CLOUDFLARE_API_TOKEN }}
      DATAPROXY_VERCEL_EDGE_FUNCTIONS_PROJECT_ID: ${{ vars.DATAPROXY_VERCEL_EDGE_FUNCTIONS_PROJECT_ID  }}
      DATAPROXY_VERCEL_CLI_SERVERLESS_FUNCTIONS_PROJECT_ID: ${{ vars.DATAPROXY_VERCEL_CLI_SERVERLESS_FUNCTIONS_PROJECT_ID  }}

    steps:
      - uses: actions/checkout@v4

      - uses: pnpm/action-setup@v3.0.0
        with:
          version: 8

      - uses: actions/setup-node@v4
        with:
          node-version: 16
          cache: 'pnpm'
          cache-dependency-path: ${{ github.job }}/${{ matrix.platform }}/pnpm-lock.yaml

      - name: use deno v1.x
        uses: denoland/setup-deno@v1
        with:
          deno-version: v1.x

      - name: Define Client Engine Type to test
        run: echo "PRISMA_CLIENT_ENGINE_TYPE=${{ matrix.clientEngine }}" >> $GITHUB_ENV

      - name: Install Dependencies
        run: pnpm install

<<<<<<< HEAD
      - name: test DP1 ${{ matrix.platform }}
        timeout-minutes: 15
        run: bash .github/scripts/test-project.sh ${{ github.job }} ${{ matrix.platform }}
        env:
          DATAPROXY_FLAVOR: 'DP1'
          PRISMA_GENERATE_FLAG: '--data-proxy'
          DATAPROXY_COMMON_URL: ${{ secrets.DATAPROXY_COMMON_URL }}
          ITX_PDP_MONGODB_DATABASE_URL: ${{ secrets.ITX_PDP_MONGODB_DATABASE_URL }}
          ITX_PDP_MONGODB: ${{ secrets.ITX_PDP_MONGODB }}
          ITX_PDP_MYSQL_DATABASE_URL: ${{ secrets.ITX_PDP_MYSQL_DATABASE_URL }}
          ITX_PDP_MYSQL: ${{ secrets.ITX_PDP_MYSQL }}
          ITX_PDP_POSTGRESQL_DATABASE_URL: ${{ secrets.ITX_PDP_POSTGRESQL_DATABASE_URL }}
          ITX_PDP_POSTGRESQL: ${{ secrets.ITX_PDP_POSTGRESQL }}
          ITX_PDP_COCKROACHDB_DATABASE_URL: ${{ secrets.ITX_PDP_COCKROACHDB_DATABASE_URL }}
          ITX_PDP_COCKROACHDB: ${{ secrets.ITX_PDP_COCKROACHDB }}

      - name: test DP2 ${{ matrix.platform }}
        timeout-minutes: 15
        run: bash .github/scripts/test-project.sh ${{ github.job }} ${{ matrix.platform }}
=======
      # see above why this is not a matrix for each DP variant
      - name: test Accelerate (DP2) with extension ${{ matrix.platform }}
        uses: nick-invision/retry@v3
        with:
          timeout_minutes: 15
          max_attempts: 3
          retry_wait_seconds: 30
          command: bash .github/scripts/test-project.sh ${{ github.job }} ${{ matrix.platform }}
>>>>>>> 1544be2b
        env:
          DATAPROXY_FLAVOR: 'DP2+Extension'
          PRISMA_GENERATE_FLAG: '--accelerate'
          DATAPROXY_COMMON_URL: ${{ secrets.DP2_DATAPROXY_COMMON_URL }}
          ITX_PDP_MONGODB_DATABASE_URL: ${{ secrets.DP2_ITX_PDP_MONGODB_DATABASE_URL }}
          ITX_PDP_MONGODB: ${{ secrets.DP2_ITX_PDP_MONGODB }}
          ITX_PDP_MYSQL_DATABASE_URL: ${{ secrets.ITX_PDP_MYSQL_DATABASE_URL }}
          ITX_PDP_MYSQL: ${{ secrets.DP2_ITX_PDP_MYSQL }}
          ITX_PDP_POSTGRESQL_DATABASE_URL: ${{ secrets.ITX_PDP_POSTGRESQL_DATABASE_URL }}
          ITX_PDP_POSTGRESQL: ${{ secrets.DP2_ITX_PDP_POSTGRESQL }}
          ITX_PDP_COCKROACHDB_DATABASE_URL: ${{ secrets.ITX_PDP_COCKROACHDB_DATABASE_URL }}
          ITX_PDP_COCKROACHDB: ${{ secrets.DP2_ITX_PDP_COCKROACHDB }}

<<<<<<< HEAD
      - name: test DP2 with Extension ${{ matrix.platform }}
        if: ${{ false }} # skipped because flaky
        timeout-minutes: 15
        run: bash .github/scripts/test-project.sh ${{ github.job }} ${{ matrix.platform }}
=======
      # see above why this is not a matrix for each DP variant
      - name: test Accelerate (DP2) without extension ${{ matrix.platform }}
        uses: nick-invision/retry@v3
        with:
          timeout_minutes: 15
          max_attempts: 3
          retry_wait_seconds: 30
          command: bash .github/scripts/test-project.sh ${{ github.job }} ${{ matrix.platform }}
>>>>>>> 1544be2b
        env:
          DATAPROXY_FLAVOR: 'DP2'
          PRISMA_GENERATE_FLAG: '--accelerate'
          DATAPROXY_COMMON_URL: ${{ secrets.DP2_DATAPROXY_COMMON_URL }}
          ITX_PDP_MONGODB_DATABASE_URL: ${{ secrets.DP2_ITX_PDP_MONGODB_DATABASE_URL }}
          ITX_PDP_MONGODB: ${{ secrets.DP2_ITX_PDP_MONGODB }}
          ITX_PDP_MYSQL_DATABASE_URL: ${{ secrets.ITX_PDP_MYSQL_DATABASE_URL }}
          ITX_PDP_MYSQL: ${{ secrets.DP2_ITX_PDP_MYSQL }}
          ITX_PDP_POSTGRESQL_DATABASE_URL: ${{ secrets.ITX_PDP_POSTGRESQL_DATABASE_URL }}
          ITX_PDP_POSTGRESQL: ${{ secrets.DP2_ITX_PDP_POSTGRESQL }}
          ITX_PDP_COCKROACHDB_DATABASE_URL: ${{ secrets.ITX_PDP_COCKROACHDB_DATABASE_URL }}
          ITX_PDP_COCKROACHDB: ${{ secrets.DP2_ITX_PDP_COCKROACHDB }}

      - name: notify-slack
        if: failure()
        run: bash .github/slack/notify-failure.sh ${{ github.job }} ${{ matrix.platform }}

  bundlers:
    needs: [detect_jobs_to_run]
    if: contains(fromJSON(needs.detect_jobs_to_run.outputs.jobs), 'bundlers')

    strategy:
      fail-fast: false
      matrix:
        bundler:
          - webpack
          - webpack-browser-custom-output
          - parcel
          - rollup
        clientEngine: [library] #['library', 'binary']
        os: [ubuntu-20.04]
    runs-on: ${{ matrix.os }}

    steps:
      - uses: actions/checkout@v4

      - name: Define Client Engine Type to test
        run: echo "PRISMA_CLIENT_ENGINE_TYPE=${{ matrix.clientEngine }}" >> $GITHUB_ENV

      - uses: pnpm/action-setup@v3.0.0
        with:
          version: 8

      - uses: actions/setup-node@v4
        with:
          node-version: 16
          cache: 'pnpm'
          cache-dependency-path: ${{ github.job }}/${{ matrix.bundler }}/pnpm-lock.yaml

      - name: Install Dependencies
        run: pnpm install

      - name: Set test specific DATABASE_URL
        run: |
          string=${{ env.DATABASE_URL_POSTGRES_TEMPLATE }}
          search=database
          replace=${{ github.job }}_${{ matrix.bundler }}_${{ matrix.os }}
          replaced=${string/$search/$replace}
          echo "DATABASE_URL=$replaced" >> $GITHUB_ENV

      - name: test ${{ matrix.bundler }} - ${{ matrix.clientEngine }}
<<<<<<< HEAD
        id: run-test
        timeout-minutes: 10
        run: bash .github/scripts/test-project.sh ${{ github.job }} ${{ matrix.bundler }}
=======
        uses: nick-invision/retry@v3
        with:
          timeout_minutes: 10
          max_attempts: 3
          command: bash .github/scripts/test-project.sh ${{ github.job }} ${{ matrix.bundler }}
>>>>>>> 1544be2b

      - name: notify-slack
        if: failure()
        run: bash .github/slack/notify-failure.sh ${{ github.job }} ${{ matrix.bundler }}

  libraries:
    needs: [detect_jobs_to_run]
    if: contains(fromJSON(needs.detect_jobs_to_run.outputs.jobs), 'libraries')

    strategy:
      fail-fast: false
      matrix:
        library:
          - express
          - apollo-server
          - type-graphql
        clientEngine: [library] #['library', 'binary']
        os: [ubuntu-20.04]
    runs-on: ${{ matrix.os }}

    steps:
      - uses: actions/checkout@v4

      - name: Define Client Engine Type to test
        run: echo "PRISMA_CLIENT_ENGINE_TYPE=${{ matrix.clientEngine }}" >> $GITHUB_ENV

      - uses: pnpm/action-setup@v3.0.0
        with:
          version: 8

      - uses: actions/setup-node@v4
        with:
          node-version: 16
          cache: 'pnpm'
          cache-dependency-path: ${{ github.job }}/${{ matrix.library }}/pnpm-lock.yaml

      - name: Install Dependencies
        run: pnpm install

      - name: Set test specific DATABASE_URL
        run: |
          string=${{ env.DATABASE_URL_POSTGRES_TEMPLATE }}
          search=database
          replace=${{ github.job }}_${{ matrix.library }}_${{ matrix.os }}_${{ matrix.clientEngine }}
          replaced=${string/$search/$replace}
          echo "DATABASE_URL=$replaced" >> $GITHUB_ENV

      - name: test ${{ matrix.library }} - ${{ matrix.clientEngine }}
<<<<<<< HEAD
        id: run-test
        timeout-minutes: 10
        run: bash .github/scripts/test-project.sh ${{ github.job }} ${{ matrix.library }}
=======
        uses: nick-invision/retry@v3
        with:
          timeout_minutes: 10
          max_attempts: 3
          command: bash .github/scripts/test-project.sh ${{ github.job }} ${{ matrix.library }}
>>>>>>> 1544be2b

      - name: notify-slack
        if: failure()
        run: bash .github/slack/notify-failure.sh ${{ github.job }} ${{ matrix.library }}

  databases:
    needs: [detect_jobs_to_run]
    if: contains(fromJSON(needs.detect_jobs_to_run.outputs.jobs), 'databases')

    strategy:
      fail-fast: false
      matrix:
        database:
          - digitalocean-pgbouncer
          - docker-pgbouncer
          - heroku-pgbouncer
          - heroku-pgbouncer-buildpack
          - sqlserver-aws-rds
          - sqlserver-azure-sql
          - gcp-postgresql-ssl
          - gcp-mysql-ssl
          - mongodb-atlas
          - mongodb-atlas-sharded
          - mongodb-atlas-serverless
          - mongodb-digitalocean
          # It fails, see https://github.com/prisma/prisma/issues/15083
          # It's tested in failing-weekly.yaml
          #- mongodb-azure-cosmosdb
          - supabase
          - supabase-pool
          - planetscale
          - cockroach-cloud
        clientEngine: ['library', 'binary']
        os: [ubuntu-20.04]

    runs-on: ${{ matrix.os }}

    env:
      HEROKU_API_KEY: ${{ secrets.HEROKU_API_KEY }}
      DATABASE_DO_PG_BOUNCER_URL: ${{ secrets.DATABASE_DO_PG_BOUNCER_URL }}
      DATABASE_HEROKU_PGBOUNCER_URL: ${{ secrets.DATABASE_HEROKU_PGBOUNCER_URL }}
      DATABASE_URL_DB_SQL_SERVER_AWS_RDS: ${{ secrets.DATABASE_URL_DB_SQL_SERVER_AWS_RDS }}
      DATABASE_URL_DB_SQL_SERVER_AZURE_SQL: ${{ secrets.DATABASE_URL_DB_SQL_SERVER_AZURE_SQL }}
      DATABASE_URL_PLANETSCALE: ${{ secrets.DATABASE_URL_PLANETSCALE }}
      GCP_POSTGRESQL_SSL_CLIENT_CERT: ${{ secrets.GCP_POSTGRESQL_SSL_CLIENT_CERT }}
      GCP_POSTGRESQL_SSL_CLIENT_KEY: ${{ secrets.GCP_POSTGRESQL_SSL_CLIENT_KEY }}
      GCP_POSTGRESQL_SSL_DB_URL: ${{ secrets.GCP_POSTGRESQL_SSL_DB_URL }}
      GCP_POSTGRESQL_SSL_SERVER_CA: ${{ secrets.GCP_POSTGRESQL_SSL_SERVER_CA }}
      GCP_MYSQL_SSL_CLIENT_CERT: ${{ secrets.GCP_MYSQL_SSL_CLIENT_CERT }}
      GCP_MYSQL_SSL_CLIENT_KEY: ${{ secrets.GCP_MYSQL_SSL_CLIENT_KEY }}
      GCP_MYSQL_SSL_DB_URL: ${{ secrets.GCP_MYSQL_SSL_DB_URL }}
      GCP_MYSQL_SSL_SERVER_CA: ${{ secrets.GCP_MYSQL_SSL_SERVER_CA }}
      DATABASE_URL_DB_MONGODB_ATLAS: ${{ secrets.DATABASE_URL_DB_MONGODB_ATLAS }}
      DATABASE_URL_DB_MONGODB_ATLAS_SHARDED: ${{ secrets.DATABASE_URL_DB_MONGODB_ATLAS_SHARDED }}
      DATABASE_URL_DB_MONGODB_ATLAS_SERVERLESS: ${{ secrets.DATABASE_URL_DB_MONGODB_ATLAS_SERVERLESS }}
      DATABASE_URL_DB_MONGODB_DIGITALOCEAN: ${{ secrets.DATABASE_URL_DB_MONGODB_DIGITALOCEAN }}
      #DATABASE_URL_DB_MONGODB_AZURE_COSMOSDB: ${{ secrets.DATABASE_URL_DB_MONGODB_AZURE_COSMOSDB }}
      MONGODB_DIGITALOCEAN_CERT: ${{ secrets.MONGODB_DIGITALOCEAN_CERT }}
      DATABASE_URL_SUPABASE_CONNECTION_POOL: ${{ secrets.DATABASE_URL_SUPABASE_CONNECTION_POOL }}
      DATABASE_URL_SUPABASE: ${{ secrets.DATABASE_URL_SUPABASE }}
      DATABASE_URL_COACKROACH_CLOUD: ${{ secrets.DATABASE_URL_COACKROACH_CLOUD }}

    steps:
      - uses: actions/checkout@v4

      - name: Define Client Engine Type to test
        run: echo "PRISMA_CLIENT_ENGINE_TYPE=${{ matrix.clientEngine }}" >> $GITHUB_ENV

      - uses: pnpm/action-setup@v3.0.0
        with:
          version: 8

      - uses: actions/setup-node@v4
        with:
          node-version: 16
          cache: 'pnpm'
          cache-dependency-path: ${{ github.job }}/${{ matrix.database }}/pnpm-lock.yaml

      - name: Install Dependencies
        run: pnpm install

      - name: test ${{ matrix.database }} - ${{ matrix.clientEngine }}
<<<<<<< HEAD
        id: run-test
        timeout-minutes: 10
        run: bash .github/scripts/test-project.sh ${{ github.job }} ${{ matrix.database }}
=======
        uses: nick-invision/retry@v3
        with:
          timeout_minutes: 10
          max_attempts: 3
          command: bash .github/scripts/test-project.sh ${{ github.job }} ${{ matrix.database }}
>>>>>>> 1544be2b

      - name: notify-slack
        if: failure()
        run: bash .github/slack/notify-failure.sh ${{ github.job }} ${{ matrix.database }}

  databases-macos:
    needs: [detect_jobs_to_run]
    if: contains(fromJSON(needs.detect_jobs_to_run.outputs.jobs), 'databases-macos')

    strategy:
      fail-fast: false
      matrix:
        clientEngine: [library]
        database:
          - sqlserver-azure-sql
        os: [macos-latest]
    runs-on: ${{ matrix.os }}

    env:
      DATABASE_URL_DB_SQL_SERVER_AZURE_SQL: ${{ secrets.DATABASE_URL_DB_SQL_SERVER_AZURE_SQL }}

    steps:
      - uses: actions/checkout@v4

      - name: Define Client Engine Type to test
        run: echo "PRISMA_CLIENT_ENGINE_TYPE=${{ matrix.clientEngine }}" >> $GITHUB_ENV

      - uses: pnpm/action-setup@v3.0.0
        with:
          version: 8

      - uses: actions/setup-node@v4
        with:
          node-version: 16
          cache: 'pnpm'
          cache-dependency-path: ${{ github.job }}/${{ matrix.database }}/pnpm-lock.yaml

      - name: Install Dependencies
        run: pnpm install

      - name: test ${{ matrix.database }} - ${{ matrix.clientEngine }}
<<<<<<< HEAD
        id: run-test
        timeout-minutes: 10
        run: bash .github/scripts/test-project.sh ${{ github.job }} ${{ matrix.database }}
=======
        uses: nick-invision/retry@v3
        with:
          timeout_minutes: 10
          max_attempts: 3
          command: bash .github/scripts/test-project.sh ${{ github.job }} ${{ matrix.database }}
>>>>>>> 1544be2b

      - name: notify-slack
        if: failure()
        run: bash .github/slack/notify-failure.sh ${{ github.job }} ${{ matrix.database }}

  test-runners:
    needs: [detect_jobs_to_run]
    if: contains(fromJSON(needs.detect_jobs_to_run.outputs.jobs), 'test-runners')

    strategy:
      fail-fast: false
      matrix:
        test-runner:
          - jest-with-multiple-generators
        clientEngine: ['library', 'binary']
        os: [ubuntu-20.04]
    runs-on: ${{ matrix.os }}

    steps:
      - uses: actions/checkout@v4

      - name: Define Client Engine Type to test
        run: echo "PRISMA_CLIENT_ENGINE_TYPE=${{ matrix.clientEngine }}" >> $GITHUB_ENV

      - uses: pnpm/action-setup@v3.0.0
        with:
          version: 8

      - uses: actions/setup-node@v4
        with:
          node-version: 16
          cache: 'pnpm'
          cache-dependency-path: ${{ github.job }}/${{ matrix.test-runner }}/pnpm-lock.yaml

      - name: Install Dependencies
        run: pnpm install

      - name: Set test specific DATABASE_URL
        run: |
          string=${{ env.DATABASE_URL_POSTGRES_TEMPLATE }}
          search=database
          replace=${{ github.job }}_${{ matrix.test-runner }}_${{ matrix.os }}_${{ matrix.clientEngine }}
          replaced=${string/$search/$replace}
          echo "DATABASE_URL=$replaced" >> $GITHUB_ENV

      - name: test ${{ matrix.test-runner }} - ${{ matrix.clientEngine }}
<<<<<<< HEAD
        id: run-test
        timeout-minutes: 10
        run: bash .github/scripts/test-project.sh ${{ github.job }} ${{ matrix.test-runner }}
=======
        uses: nick-invision/retry@v3
        with:
          timeout_minutes: 10
          max_attempts: 3
          command: bash .github/scripts/test-project.sh ${{ github.job }} ${{ matrix.test-runner }}
>>>>>>> 1544be2b

      - name: notify-slack
        if: failure()
        run: bash .github/slack/notify-failure.sh ${{ github.job }} ${{ matrix.test-runner }}<|MERGE_RESOLUTION|>--- conflicted
+++ resolved
@@ -236,17 +236,9 @@
           echo "DATABASE_URL=$replaced" >> $GITHUB_ENV
 
       - name: test feature - ${{ matrix.feature }} - ${{ matrix.clientEngine }}
-<<<<<<< HEAD
         id: run-test
         timeout-minutes: 10
         run: bash .github/scripts/test-project.sh ${{ github.job }} ${{ matrix.feature }}
-=======
-        uses: nick-invision/retry@v3
-        with:
-          timeout_minutes: 10
-          max_attempts: 3
-          command: bash .github/scripts/test-project.sh ${{ github.job }} ${{ matrix.feature }}
->>>>>>> 1544be2b
 
       - name: notify-slack
         if: failure()
@@ -336,17 +328,9 @@
           echo "DATABASE_URL=$replaced" >> $GITHUB_ENV
 
       - name: test feature - ${{ matrix.feature }} - ${{ matrix.clientEngine }}
-<<<<<<< HEAD
         id: run-test
         timeout-minutes: 20
         run: bash .github/scripts/test-project.sh ${{ github.job }} ${{ matrix.feature }}
-=======
-        uses: nick-invision/retry@v3
-        with:
-          timeout_minutes: 20
-          max_attempts: 3
-          command: bash .github/scripts/test-project.sh ${{ github.job }} ${{ matrix.feature }}
->>>>>>> 1544be2b
 
       - name: notify-slack
         if: failure()
@@ -478,17 +462,9 @@
           echo "DATABASE_URL=$replaced" >> $GITHUB_ENV
 
       - name: test feature - ${{ matrix.feature }} - ${{ matrix.clientEngine }}
-<<<<<<< HEAD
         id: run-test
         timeout-minutes: 10
         run: bash .github/scripts/test-project.sh ${{ github.job }} ${{ matrix.feature }}
-=======
-        uses: nick-invision/retry@v3
-        with:
-          timeout_minutes: 10
-          max_attempts: 3
-          command: bash .github/scripts/test-project.sh ${{ github.job }} ${{ matrix.feature }}
->>>>>>> 1544be2b
 
       - name: notify-slack
         if: failure()
@@ -534,17 +510,9 @@
           echo "DATABASE_URL=$replaced" >> $GITHUB_ENV
 
       - name: test feature - ${{ matrix.feature }} - ${{ matrix.clientEngine }}
-<<<<<<< HEAD
         id: run-test
         timeout-minutes: 10
         run: bash .github/scripts/test-project.sh ${{ github.job }} ${{ matrix.feature }}
-=======
-        uses: nick-invision/retry@v3
-        with:
-          timeout_minutes: 10
-          max_attempts: 3
-          command: bash .github/scripts/test-project.sh ${{ github.job }} ${{ matrix.feature }}
->>>>>>> 1544be2b
 
       - name: notify-slack
         if: failure()
@@ -640,17 +608,9 @@
           echo "DATABASE_URL=$replaced" >> $GITHUB_ENV
 
       - name: test on ${{ matrix.os }} - ${{ matrix.clientEngine }}
-<<<<<<< HEAD
         id: run-test
         timeout-minutes: 10
         run: bash .github/scripts/test-project.sh generic basic ${{ matrix.os }}
-=======
-        uses: nick-invision/retry@v3
-        with:
-          timeout_minutes: 10
-          max_attempts: 3
-          command: bash .github/scripts/test-project.sh generic basic ${{ matrix.os }}
->>>>>>> 1544be2b
 
       - name: notify-slack
         if: failure()
@@ -806,17 +766,9 @@
           echo "DATABASE_URL=$replaced" >> $GITHUB_ENV
 
       - name: test on node ${{ matrix.node }} - ${{ matrix.clientEngine }}
-<<<<<<< HEAD
         id: run-test
         timeout-minutes: 10
         run: bash .github/scripts/test-project.sh generic basic "node ${{ matrix.node }}"
-=======
-        uses: nick-invision/retry@v3
-        with:
-          timeout_minutes: 10
-          max_attempts: 3
-          command: bash .github/scripts/test-project.sh generic basic "node ${{ matrix.node }}"
->>>>>>> 1544be2b
 
       - name: notify-slack
         if: failure()
@@ -865,17 +817,9 @@
       #     echo "DATABASE_URL=$replaced" >> $GITHUB_ENV
 
       - name: test ${{ matrix.binary }} binary on ${{ matrix.os }} using ${{ matrix.clientEngine }}
-<<<<<<< HEAD
         id: run-test
         timeout-minutes: 10
         run: bash .github/scripts/test-project.sh ${{ github.job }} ${{ matrix.binary }} ${{ matrix.os }}
-=======
-        uses: nick-invision/retry@v3
-        with:
-          timeout_minutes: 10
-          max_attempts: 3
-          command: bash .github/scripts/test-project.sh ${{ github.job }} ${{ matrix.binary }} ${{ matrix.os }}
->>>>>>> 1544be2b
 
       - name: notify-slack
         if: failure()
@@ -947,17 +891,9 @@
           echo "DATABASE_URL=$replaced" >> $GITHUB_ENV
 
       - name: packager ${{ matrix.packager }} - ${{ matrix.clientEngine }}
-<<<<<<< HEAD
         id: run-test
         timeout-minutes: 10
         run: bash .github/scripts/test-project.sh ${{ github.job }} ${{ matrix.packager }}
-=======
-        uses: nick-invision/retry@v3
-        with:
-          timeout_minutes: 10
-          max_attempts: 3
-          command: bash .github/scripts/test-project.sh ${{ github.job }} ${{ matrix.packager }}
->>>>>>> 1544be2b
 
       - name: notify-slack
         if: failure()
@@ -1006,17 +942,9 @@
           echo "DATABASE_URL=$replaced" >> $GITHUB_ENV
 
       - name: framework ${{ matrix.framework }} - ${{ matrix.clientEngine }}
-<<<<<<< HEAD
         id: run-test
         timeout-minutes: 10
         run: bash .github/scripts/test-project.sh ${{ github.job }} ${{ matrix.framework }}
-=======
-        uses: nick-invision/retry@v3
-        with:
-          timeout_minutes: 10
-          max_attempts: 3
-          command: bash .github/scripts/test-project.sh ${{ github.job }} ${{ matrix.framework }}
->>>>>>> 1544be2b
 
       - name: notify-slack
         if: failure()
@@ -1071,17 +999,9 @@
           echo "DATABASE_URL=$replaced" >> $GITHUB_ENV
 
       - name: test ${{ matrix.platform }} - ${{ matrix.clientEngine }}
-<<<<<<< HEAD
         id: run-test
         timeout-minutes: 60
         run: bash .github/scripts/test-project.sh ${{ github.job }} ${{ matrix.platform }}
-=======
-        uses: nick-invision/retry@v3
-        with:
-          timeout_minutes: 60
-          max_attempts: 3
-          command: bash .github/scripts/test-project.sh ${{ github.job }} ${{ matrix.platform }}
->>>>>>> 1544be2b
 
       - name: notify-slack
         if: failure()
@@ -1174,17 +1094,9 @@
           echo "DATABASE_URL=$replaced" >> $GITHUB_ENV
 
       - name: test ${{ matrix.platform }} - ${{ matrix.clientEngine }}
-<<<<<<< HEAD
         id: run-test
         timeout-minutes: 60
         run: bash .github/scripts/test-project.sh ${{ github.job }} ${{ matrix.platform }}
-=======
-        uses: nick-invision/retry@v3
-        with:
-          timeout_minutes: 60
-          max_attempts: 3
-          command: bash .github/scripts/test-project.sh ${{ github.job }} ${{ matrix.platform }}
->>>>>>> 1544be2b
 
       - name: notify-slack
         if: failure()
@@ -1261,19 +1173,9 @@
           echo "DATABASE_URL=$replaced" >> $GITHUB_ENV
 
       - name: test ${{ matrix.platform }} - ${{ matrix.clientEngine }}
-<<<<<<< HEAD
         id: run-test
         timeout-minutes: 60
         run: bash .github/scripts/test-project.sh ${{ github.job }} ${{ matrix.platform }}
-=======
-        uses: nick-invision/retry@v3
-        with:
-          timeout_minutes: 60
-          max_attempts: 1
-          # default is 10s
-          retry_wait_seconds: 30
-          command: bash .github/scripts/test-project.sh ${{ github.job }} ${{ matrix.platform }}
->>>>>>> 1544be2b
 
       - name: notify-slack
         if: failure()
@@ -1594,36 +1496,10 @@
       - name: Install Dependencies
         run: pnpm install
 
-<<<<<<< HEAD
-      - name: test DP1 ${{ matrix.platform }}
-        timeout-minutes: 15
-        run: bash .github/scripts/test-project.sh ${{ github.job }} ${{ matrix.platform }}
-        env:
-          DATAPROXY_FLAVOR: 'DP1'
-          PRISMA_GENERATE_FLAG: '--data-proxy'
-          DATAPROXY_COMMON_URL: ${{ secrets.DATAPROXY_COMMON_URL }}
-          ITX_PDP_MONGODB_DATABASE_URL: ${{ secrets.ITX_PDP_MONGODB_DATABASE_URL }}
-          ITX_PDP_MONGODB: ${{ secrets.ITX_PDP_MONGODB }}
-          ITX_PDP_MYSQL_DATABASE_URL: ${{ secrets.ITX_PDP_MYSQL_DATABASE_URL }}
-          ITX_PDP_MYSQL: ${{ secrets.ITX_PDP_MYSQL }}
-          ITX_PDP_POSTGRESQL_DATABASE_URL: ${{ secrets.ITX_PDP_POSTGRESQL_DATABASE_URL }}
-          ITX_PDP_POSTGRESQL: ${{ secrets.ITX_PDP_POSTGRESQL }}
-          ITX_PDP_COCKROACHDB_DATABASE_URL: ${{ secrets.ITX_PDP_COCKROACHDB_DATABASE_URL }}
-          ITX_PDP_COCKROACHDB: ${{ secrets.ITX_PDP_COCKROACHDB }}
-
-      - name: test DP2 ${{ matrix.platform }}
-        timeout-minutes: 15
-        run: bash .github/scripts/test-project.sh ${{ github.job }} ${{ matrix.platform }}
-=======
       # see above why this is not a matrix for each DP variant
       - name: test Accelerate (DP2) with extension ${{ matrix.platform }}
-        uses: nick-invision/retry@v3
-        with:
-          timeout_minutes: 15
-          max_attempts: 3
-          retry_wait_seconds: 30
-          command: bash .github/scripts/test-project.sh ${{ github.job }} ${{ matrix.platform }}
->>>>>>> 1544be2b
+        timeout_minutes: 15
+        run: bash .github/scripts/test-project.sh ${{ github.job }} ${{ matrix.platform }}
         env:
           DATAPROXY_FLAVOR: 'DP2+Extension'
           PRISMA_GENERATE_FLAG: '--accelerate'
@@ -1637,21 +1513,10 @@
           ITX_PDP_COCKROACHDB_DATABASE_URL: ${{ secrets.ITX_PDP_COCKROACHDB_DATABASE_URL }}
           ITX_PDP_COCKROACHDB: ${{ secrets.DP2_ITX_PDP_COCKROACHDB }}
 
-<<<<<<< HEAD
-      - name: test DP2 with Extension ${{ matrix.platform }}
-        if: ${{ false }} # skipped because flaky
-        timeout-minutes: 15
-        run: bash .github/scripts/test-project.sh ${{ github.job }} ${{ matrix.platform }}
-=======
       # see above why this is not a matrix for each DP variant
       - name: test Accelerate (DP2) without extension ${{ matrix.platform }}
-        uses: nick-invision/retry@v3
-        with:
-          timeout_minutes: 15
-          max_attempts: 3
-          retry_wait_seconds: 30
-          command: bash .github/scripts/test-project.sh ${{ github.job }} ${{ matrix.platform }}
->>>>>>> 1544be2b
+        timeout_minutes: 15
+        run: bash .github/scripts/test-project.sh ${{ github.job }} ${{ matrix.platform }}
         env:
           DATAPROXY_FLAVOR: 'DP2'
           PRISMA_GENERATE_FLAG: '--accelerate'
@@ -1713,17 +1578,9 @@
           echo "DATABASE_URL=$replaced" >> $GITHUB_ENV
 
       - name: test ${{ matrix.bundler }} - ${{ matrix.clientEngine }}
-<<<<<<< HEAD
         id: run-test
         timeout-minutes: 10
         run: bash .github/scripts/test-project.sh ${{ github.job }} ${{ matrix.bundler }}
-=======
-        uses: nick-invision/retry@v3
-        with:
-          timeout_minutes: 10
-          max_attempts: 3
-          command: bash .github/scripts/test-project.sh ${{ github.job }} ${{ matrix.bundler }}
->>>>>>> 1544be2b
 
       - name: notify-slack
         if: failure()
@@ -1772,17 +1629,9 @@
           echo "DATABASE_URL=$replaced" >> $GITHUB_ENV
 
       - name: test ${{ matrix.library }} - ${{ matrix.clientEngine }}
-<<<<<<< HEAD
         id: run-test
         timeout-minutes: 10
         run: bash .github/scripts/test-project.sh ${{ github.job }} ${{ matrix.library }}
-=======
-        uses: nick-invision/retry@v3
-        with:
-          timeout_minutes: 10
-          max_attempts: 3
-          command: bash .github/scripts/test-project.sh ${{ github.job }} ${{ matrix.library }}
->>>>>>> 1544be2b
 
       - name: notify-slack
         if: failure()
@@ -1865,17 +1714,9 @@
         run: pnpm install
 
       - name: test ${{ matrix.database }} - ${{ matrix.clientEngine }}
-<<<<<<< HEAD
         id: run-test
         timeout-minutes: 10
         run: bash .github/scripts/test-project.sh ${{ github.job }} ${{ matrix.database }}
-=======
-        uses: nick-invision/retry@v3
-        with:
-          timeout_minutes: 10
-          max_attempts: 3
-          command: bash .github/scripts/test-project.sh ${{ github.job }} ${{ matrix.database }}
->>>>>>> 1544be2b
 
       - name: notify-slack
         if: failure()
@@ -1917,17 +1758,9 @@
         run: pnpm install
 
       - name: test ${{ matrix.database }} - ${{ matrix.clientEngine }}
-<<<<<<< HEAD
         id: run-test
         timeout-minutes: 10
         run: bash .github/scripts/test-project.sh ${{ github.job }} ${{ matrix.database }}
-=======
-        uses: nick-invision/retry@v3
-        with:
-          timeout_minutes: 10
-          max_attempts: 3
-          command: bash .github/scripts/test-project.sh ${{ github.job }} ${{ matrix.database }}
->>>>>>> 1544be2b
 
       - name: notify-slack
         if: failure()
@@ -1974,17 +1807,9 @@
           echo "DATABASE_URL=$replaced" >> $GITHUB_ENV
 
       - name: test ${{ matrix.test-runner }} - ${{ matrix.clientEngine }}
-<<<<<<< HEAD
         id: run-test
         timeout-minutes: 10
         run: bash .github/scripts/test-project.sh ${{ github.job }} ${{ matrix.test-runner }}
-=======
-        uses: nick-invision/retry@v3
-        with:
-          timeout_minutes: 10
-          max_attempts: 3
-          command: bash .github/scripts/test-project.sh ${{ github.job }} ${{ matrix.test-runner }}
->>>>>>> 1544be2b
 
       - name: notify-slack
         if: failure()
