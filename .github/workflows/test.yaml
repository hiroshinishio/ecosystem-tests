--- conflicted
+++ resolved
@@ -565,35 +565,6 @@
     strategy:
       fail-fast: false
       matrix:
-<<<<<<< HEAD
-        node-version:
-          - 12
-          - 14
-          - 15
-          - 16
-          - 12.6.0 # minimal node version via https://github.com/prisma/prisma/blob/master/src/packages/client/package.json and minimal minor version of node 12 via https://www.prisma.io/docs/reference/system-requirements
-          - 14.0.0 # minimal minor version of node 14 via https://www.prisma.io/docs/reference/system-requirements
-        clientEngine: ['library', 'binary']
-        architecture: [x64]
-        os: [ubuntu-latest] #, windows-latest, macos-latest]
-        include: # include additional combinations for explicit x64 (64 bit Node) and x86 (32 bit Node) on Windows
-          - node-version: 14
-            clientEngine: library
-            architecture: x86
-            os: windows-latest
-          - node-version: 14
-            clientEngine: binary
-            architecture: x86
-            os: windows-latest
-          - node-version: 14
-            clientEngine: library
-            architecture: x64
-            os: windows-latest
-          - node-version: 14
-            clientEngine: binary
-            architecture: x64
-            os: windows-latest
-=======
         node:
           - 14 # latest minor+patch on GH Actions
           - 14.17.0 # minimal node version via https://github.com/prisma/prisma/blob/main/packages/client/package.json and minimal minor+patch version of node 14 via https://www.prisma.io/docs/reference/system-requirements
@@ -604,23 +575,33 @@
           - 19
           - 20
         clientEngine: ['library', 'binary']
-        os: [ubuntu-20.04] #, windows-latest, macos-latest]
->>>>>>> 6a411dfd
-    runs-on: ${{ matrix.os }}
-
-    steps:
-      - uses: actions/checkout@v3
-
-      - name: Define Client Engine Type to test
-        run: echo "PRISMA_CLIENT_ENGINE_TYPE=${{ matrix.clientEngine }}" >> $GITHUB_ENV
-
-<<<<<<< HEAD
-      - name: use node ${{ matrix.node-version }} (${{ matrix.architecture }})
-        uses: actions/setup-node@v2
-        with:
-          node-version: ${{ matrix.node-version }}
-          architecture: ${{ matrix.architecture }}
-=======
+        architecture: [x64]
+        os: [ubuntu-latest] #, windows-latest, macos-latest]
+        include: # include additional combinations for explicit x64 (64 bit Node) and x86 (32 bit Node) on Windows
+          - node: 14
+            clientEngine: library
+            architecture: x86
+            os: windows-latest
+          - node: 14
+            clientEngine: binary
+            architecture: x86
+            os: windows-latest
+          - node: 14
+            clientEngine: library
+            architecture: x64
+            os: windows-latest
+          - node: 14
+            clientEngine: binary
+            architecture: x64
+            os: windows-latest
+    runs-on: ${{ matrix.os }}
+
+    steps:
+      - uses: actions/checkout@v3
+
+      - name: Define Client Engine Type to test
+        run: echo "PRISMA_CLIENT_ENGINE_TYPE=${{ matrix.clientEngine }}" >> $GITHUB_ENV
+
       - uses: pnpm/action-setup@v2.2.4
         with:
           version: 7
@@ -629,12 +610,12 @@
         uses: actions/setup-node@v3
         with:
           node-version: ${{ matrix.node }}
+          architecture: ${{ matrix.architecture }}
           cache: 'pnpm'
           cache-dependency-path: generic/basic/pnpm-lock.yaml
 
       - name: Install Dependencies
         run: pnpm install
->>>>>>> 6a411dfd
 
       - name: Set test specific DATABASE_URL
         run: |
@@ -644,11 +625,7 @@
           replaced=${string/$search/$replace}
           echo "DATABASE_URL=$replaced" >> $GITHUB_ENV
 
-<<<<<<< HEAD
-      - name: test on node ${{ matrix.node-version }} (${{ matrix.architecture }}) - ${{matrix.clientEngine}}
-=======
-      - name: test on node ${{ matrix.node }} - ${{ matrix.clientEngine }}
->>>>>>> 6a411dfd
+      - name: test on node ${{ matrix.node }} (${{ matrix.architecture }}) - ${{matrix.clientEngine}}
         id: run-test
         uses: nick-invision/retry@v2
         with:
