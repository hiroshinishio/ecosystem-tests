name: test

on:
  # Manual UI in GitHub https://github.blog/changelog/2020-07-06-github-actions-manual-triggers-with-workflow_dispatch/
  workflow_dispatch:
  # Note about push & pull_request
  # when creating a new branch for a PR, push will be triggered immediately before the PR gets created
  # The GitHub API / GitHub context base commit is then 0000000000000000000000000000000000000000
  #
  # The get-changed-files action used in the detect_jobs_to_run needs to have a non 0 base commit to ba able to diff
  # Defining both push (and specify the branches) and pull_request solves the problem
  push:
    branches:
      # Push events our default branch
      - dev
      # Push events on our special branches
      - patch-dev
      - latest
      - integration
  pull_request:
    paths-ignore:
      - '*.md'
      - 'renovate.json'

env:
  PRISMA_TELEMETRY_INFORMATION: 'ecosystem-tests test.yaml'
  # To hide "Update available x.y.z -> x.y.z"
  PRISMA_HIDE_UPDATE_MESSAGE: true
  CI: 1
  SLACK_WEBHOOK_URL_WORKFLOWS: ${{ secrets.SLACK_WEBHOOK_URL_WORKFLOWS }}
  SLACK_WEBHOOK_URL: ${{ secrets.SLACK_WEBHOOK_URL }}
  SLACK_WEBHOOK_URL_FAILING: ${{ secrets.SLACK_WEBHOOK_URL_FAILING }}
  DATABASE_URL_POSTGRES_TEMPLATE: ${{ secrets.DATABASE_URL_POSTGRES_TEMPLATE }}
  NEXT_TELEMETRY_DISABLED: 1

defaults:
  run:
    # this makes windows use bash as well, which makes `...  >> $GITHUB_ENV` work there
    shell: bash

jobs:
  # # From https://github.com/marketplace/actions/skip-duplicate-actions
  # # This action cleans up previously running instances of a workflow on the same branch.
  # # This accomplishes the task of automatically cancelling CI runs on pushes to the same branch,
  # # which is a common feature in most CI systems but currently not possible with GitHub actions.
  # cleanup-runs:
  #   continue-on-error: true
  #   runs-on: ubuntu-20.04
  # contains(github.actor, 'renovate')
  #   if: (!startsWith(github.ref, 'refs/tags/') && github.ref != 'refs/heads/dev' && github.ref != 'refs/heads/integration' && github.ref != 'refs/heads/patch-dev' && github.ref != 'refs/heads/latest')
  #   steps:
  #     - uses: fkirc/skip-duplicate-actions@v3.4.1

  # Depending on the output we will run some or all tests as fallback
  detect_jobs_to_run:
    name: Detect jobs to run
    runs-on: ubuntu-22.04
    outputs:
      jobs: ${{ steps.detect.outputs.jobs }}
    steps:
      - id: checkout
        uses: actions/checkout@v4
      - id: files
        continue-on-error: true
        uses: Ana06/get-changed-files@v2.3.0 # it's a fork of jitterbit/get-changed-files@v1 which works better with pull requests
        with:
          format: 'json'
      - uses: pnpm/action-setup@v3.0.0
        with:
          version: 8
      - uses: actions/setup-node@v4
        with:
          cache: 'pnpm'
      - name: Install Dependencies
        run: pnpm install
      - id: detect
        run: ./.github/workflows/scripts/detect-jobs-to-run.js <<<'${{ steps.files.outputs.all }}'

  confirm_all_jobs_have_run:
    name: Confirm all jobs have run
    runs-on: ubuntu-22.04
    # One-liner to extract updated list to update this:
    # python -c "import yaml; print('\n'.join(['      - ' + job for job in yaml.safe_load(open('test.yaml'))['jobs'] if job not in ['confirm_all_jobs_have_run', 'report-to-slack-success', 'report-to-slack-failure', 'detect_jobs_to_run']]))"
    needs:
      - process-managers
      - docker
      - docker-unsupported
      - core-features
      - migrate
      - engines
      - os
      - node16dot13
      - node
      - binaries
      - packagers
      - frameworks
      - platforms
      - platforms-serverless
      - platforms-serverless-vercel
      - driver-adapters
      - driver-adapters-wasm
      - accelerate
      - bundlers
      - libraries
      - databases
      - databases-macos
      - test-runners
    if: always()
    steps:
      - run: echo "Ok"

  report-to-slack-success:
    runs-on: ubuntu-22.04
    # One-liner to extract updated list to update this:
    # python -c "import yaml; print('\n'.join(['      - ' + job for job in yaml.safe_load(open('test.yaml'))['jobs'] if job not in ['confirm_all_jobs_have_run', 'report-to-slack-success', 'report-to-slack-failure', 'detect_jobs_to_run']]))"
    needs:
      - process-managers
      - docker
      - docker-unsupported
      - core-features
      - migrate
      - engines
      - os
      - node16dot13
      - node
      - binaries
      - packagers
      - frameworks
      - platforms
      - platforms-serverless
      - platforms-serverless-vercel
      - driver-adapters
      - driver-adapters-wasm
      - accelerate
      - bundlers
      - libraries
      - databases
      - databases-macos
      - test-runners
    if: success() && (github.ref == 'refs/heads/dev' || github.ref == 'refs/heads/integration' || github.ref == 'refs/heads/patch-dev' || github.ref == 'refs/heads/latest')
    steps:
      - uses: actions/checkout@v4
      - uses: pnpm/action-setup@v3.0.0
        with:
          version: 8
      - uses: actions/setup-node@v4
        with:
          cache: 'pnpm'
      - name: Install Dependencies
        run: pnpm install
      - name: report success to slack
        run: bash .github/scripts/slack-workflow-status.sh ":white_check_mark:"

  report-to-slack-failure:
    runs-on: ubuntu-22.04
    # One-liner to extract updated list to update this:
    # python -c "import yaml; print('\n'.join(['      - ' + job for job in yaml.safe_load(open('test.yaml'))['jobs'] if job not in ['confirm_all_jobs_have_run', 'report-to-slack-success', 'report-to-slack-failure', 'detect_jobs_to_run']]))"
    needs:
      - process-managers
      - docker
      - docker-unsupported
      - core-features
      - migrate
      - engines
      - os
      - node16dot13
      - node
      - binaries
      - packagers
      - frameworks
      - platforms
      - platforms-serverless
      - platforms-serverless-vercel
      - driver-adapters
      - driver-adapters-wasm
      - accelerate
      - bundlers
      - libraries
      - databases
      - databases-macos
      - test-runners
    if: failure() && (github.ref == 'refs/heads/dev' || github.ref == 'refs/heads/integration' || github.ref == 'refs/heads/patch-dev' || github.ref == 'refs/heads/latest')
    steps:
      - uses: actions/checkout@v4
      - uses: pnpm/action-setup@v3.0.0
        with:
          version: 8
      - uses: actions/setup-node@v4
        with:
          cache: 'pnpm'
      - name: Install Dependencies
        run: pnpm install
      - name: report failure to slack
        run: bash .github/scripts/slack-workflow-status.sh ":x:"

  ####################################################
  ### real jobs after this

  process-managers:
    needs: [detect_jobs_to_run]
    if: contains(fromJSON(needs.detect_jobs_to_run.outputs.jobs), 'process-managers')

    strategy:
      fail-fast: false
      matrix:
        feature: [pm2]
        clientEngine: [library]
        os: [ubuntu-20.04, windows-latest, macos-latest]
    runs-on: ${{ matrix.os }}

    steps:
      - uses: actions/checkout@v4

      - name: Define Client Engine Type to test
        run: echo "PRISMA_CLIENT_ENGINE_TYPE=${{ matrix.clientEngine }}" >> $GITHUB_ENV

      - uses: pnpm/action-setup@v3.0.0
        with:
          version: 8

      - uses: actions/setup-node@v4
        with:
          node-version: 16
          cache: 'pnpm'
          cache-dependency-path: ${{ github.job }}/${{ matrix.feature }}/pnpm-lock.yaml

      - name: Install Dependencies
        run: pnpm install

      - name: Set test specific DATABASE_URL
        run: |
          string=${{ env.DATABASE_URL_POSTGRES_TEMPLATE }}
          search=database
          replace=${{ github.job }}_${{ matrix.feature }}_${{ matrix.os }}_${{ matrix.clientEngine }}
          replaced=${string/$search/$replace}
          echo "DATABASE_URL=$replaced" >> $GITHUB_ENV

      - name: test feature - ${{ matrix.feature }} - ${{ matrix.clientEngine }}
        uses: nick-invision/retry@v3
        with:
          timeout_minutes: 10
          max_attempts: 3
          command: bash .github/scripts/test-project.sh ${{ github.job }} ${{ matrix.feature }}

      - name: notify-slack
        if: failure()
        run: bash .github/slack/notify-failure.sh ${{ github.job }} ${{ matrix.feature }}

  docker:
    needs: [detect_jobs_to_run]
    if: contains(fromJSON(needs.detect_jobs_to_run.outputs.jobs), 'docker')

    strategy:
      fail-fast: false
      matrix:
<<<<<<< HEAD
        feature: [auto-reconnect, browser-build, studio, socket_timeout_postgresql, socket_timeout_mysql]
=======
        feature:
          - almalinux-8-amd64-openssl-1.1.x
          - almalinux-8-arm64-openssl-1.1.x
          - almalinux-latest-amd64-openssl-3.0.x
          - almalinux-latest-arm64-openssl-3.0.x
          - alpine-3.16-amd64-openssl-1.1.x
          - alpine-3.16-arm64-openssl-1.1.x
          - alpine-3.16-arm64-openssl-1.1.x-with-libc
          - alpine-3.17-amd64-openssl-1.1.x
          - alpine-3.17-amd64-openssl-3.0.x
          - alpine-3.17-arm64-openssl-3.0.x
          - alpine-3.17-arm64-openssl-3.0.x-with-libc
          - alpine-latest-amd64-openssl-3.0.x
          - amazonlinux-2-amd64-openssl-1.0.x
          - amazonlinux-2-arm64-openssl-1.0.x
          - amazonlinux-2022-amd64-openssl-3.0.x
          - amazonlinux-2022-arm64-openssl-3.0.x
          - archlinux-latest-amd64-openssl-3.0.x
          - debian-bullseye-amd64-openssl-1.1.x
          - debian-bullseye-amd64-openssl-1.1.x-tls
          - debian-buster-amd64-openssl-1.1.x
          - debian-latest-amd64-openssl-3.0.x
          - debian-latest-arm64-openssl-3.0.x
          - debian-stretch-amd64-openssl-1.1.x
          - opensuse-tumbleweed-amd64-openssl-3.0.x
          - redhat-ubi9-amd64-openssl-3.0.x
          - ubuntu-20.04-amd64-openssl-1.1.x
          - ubuntu-22.04-amd64-openssl-3.0.x
          - ubuntu-latest-amd64-openssl-3.0.x
          - ubuntu-latest-arm64-openssl-3.0.x
        clientEngine: [library, binary]
        os: [ubuntu-20.04]
    runs-on: ${{ matrix.os }}

>>>>>>> 1544be2b
    env:
      GCP_POSTGRESQL_SSL_DB_URL: ${{ secrets.GCP_POSTGRESQL_SSL_DB_URL }}
      GCP_POSTGRESQL_SSL_CLIENT_CERT: ${{ secrets.GCP_POSTGRESQL_SSL_CLIENT_CERT }}
      GCP_POSTGRESQL_SSL_CLIENT_KEY: ${{ secrets.GCP_POSTGRESQL_SSL_CLIENT_KEY }}
      GCP_POSTGRESQL_SSL_SERVER_CA: ${{ secrets.GCP_POSTGRESQL_SSL_SERVER_CA }}

    steps:
      - uses: actions/checkout@v4

      - name: Set up QEMU
        uses: docker/setup-qemu-action@v3
        with:
          platforms: 'arm64'

      - name: Set up Docker Buildx
        id: buildx
        uses: docker/setup-buildx-action@v3

      - name: Define Client Engine Type to test
        run: echo "PRISMA_CLIENT_ENGINE_TYPE=${{ matrix.clientEngine }}" >> $GITHUB_ENV

      - uses: pnpm/action-setup@v3.0.0
        with:
          version: 8

      - uses: actions/setup-node@v4
        with:
          node-version: 16
          cache: 'pnpm'
          cache-dependency-path: ${{ github.job }}/${{ matrix.feature }}/pnpm-lock.yaml

      - name: Install Dependencies
        run: pnpm install

      - name: Set test specific DATABASE_URL
        run: |
          string=${{ env.DATABASE_URL_POSTGRES_TEMPLATE }}
          search=database
          replace=${{ github.job }}_${{ matrix.feature }}_${{ matrix.os }}_${{ matrix.clientEngine }}
          replaced=${string/$search/$replace}
          echo "DATABASE_URL=$replaced" >> $GITHUB_ENV

      - name: test feature - ${{ matrix.feature }} - ${{ matrix.clientEngine }}
        uses: nick-invision/retry@v3
        with:
          timeout_minutes: 20
          max_attempts: 3
          command: bash .github/scripts/test-project.sh ${{ github.job }} ${{ matrix.feature }}

      - name: notify-slack
        if: failure()
        run: bash .github/slack/notify-failure.sh ${{ github.job }} ${{ matrix.feature }}

  # These tests are expected to fail
  # Meaning a successfull run actually shows a non zero exit code in the logs
  docker-unsupported:
    needs: [detect_jobs_to_run]
    if: contains(fromJSON(needs.detect_jobs_to_run.outputs.jobs), 'docker-unsupported')

    strategy:
      fail-fast: false
      matrix:
        feature:
          - debian-buster-amd64-openssl-1.1.x
          - debian-latest-arm-openssl-1.1.x
        clientEngine: [library, binary]
        os: [ubuntu-20.04]
    runs-on: ${{ matrix.os }}

    steps:
      - uses: actions/checkout@v4

      - uses: pnpm/action-setup@v3.0.0
        with:
          version: 8

      - uses: actions/setup-node@v4
        with:
          node-version: 16
          cache: 'pnpm'
          cache-dependency-path: ${{ github.job }}/${{ matrix.feature }}/pnpm-lock.yaml

      - name: Install Dependencies
        run: pnpm install

      - name: Set up QEMU
        uses: docker/setup-qemu-action@v3
        with:
          platforms: 'arm64,arm'

      - name: Set up Docker Buildx
        id: buildx
        uses: docker/setup-buildx-action@v3

      - name: Define Client Engine Type to test
        run: echo "PRISMA_CLIENT_ENGINE_TYPE=${{ matrix.clientEngine }}" >> $GITHUB_ENV

      - name: Set test specific DATABASE_URL
        run: |
          string=${{ env.DATABASE_URL_POSTGRES_TEMPLATE }}
          search=database
          replace=${{ github.job }}_fail_${{ matrix.feature }}_${{ matrix.os }}_${{ matrix.clientEngine }}
          replaced=${string/$search/$replace}
          echo "DATABASE_URL=$replaced" >> $GITHUB_ENV

      - name: test feature - ${{ matrix.feature }} - ${{ matrix.clientEngine }}
        run: |
          bash .github/scripts/test-project.sh docker-unsupported ${{ matrix.feature }}

  core-features:
    needs: [detect_jobs_to_run]
    if: contains(fromJSON(needs.detect_jobs_to_run.outputs.jobs), 'core-features')

    strategy:
      fail-fast: false
      matrix:
        feature:
          [
            auto-reconnect,
            browser-build,
            studio,
            generate-client-and-cli-install-via-global-cli-no-lockfile-npm,
            generate-client-and-cli-install-via-global-cli-npm-lockfile,
            generate-client-and-cli-install-via-global-cli-yarn-lockfile,
            generate-client-and-cli-install-via-global-cli-pnpm-lockfile,
            generate-client-install-npm,
            generate-client-install-yarn,
            generate-client-install-pnpm,
            generate-client-install-on-sub-project-npm,
            generate-client-install-on-sub-project-pnpm,
            generate-client-install-on-sub-project-yarn,
          ]
        clientEngine: ['library', 'binary']
        os: [ubuntu-20.04]
    runs-on: ${{ matrix.os }}

    steps:
      - uses: actions/checkout@v4

      - name: Define Client Engine Type to test
        run: echo "PRISMA_CLIENT_ENGINE_TYPE=${{ matrix.clientEngine }}" >> $GITHUB_ENV

      - uses: pnpm/action-setup@v3.0.0
        with:
          version: 8

      - uses: actions/setup-node@v4
        with:
          # browser-build uses Next.js
          # Since Next.js v14, Node.js v18+ is required
          node-version: |
            ${{
              matrix.feature == 'browser-build' && 18 || 16
            }}
          cache: |
            ${{
              contains(matrix.feature, '-yarn') && 'yarn' ||
              contains(matrix.feature, '-npm') && 'npm' ||
              'pnpm'
            }}
          cache-dependency-path: |
            ${{ github.job }}/${{ matrix.feature }}/${{
              contains(matrix.feature, '-yarn') && 'yarn.lock' ||
              contains(matrix.feature, '-npm') && 'package-lock.json' ||
              'pnpm-lock.yaml'
            }}

      - name: Install Dependencies
        run: pnpm install

      - name: Set test specific DATABASE_URL
        run: |
          string=${{ env.DATABASE_URL_POSTGRES_TEMPLATE }}
          search=database
          replace=${{ github.job }}_${{ matrix.feature }}_${{ matrix.os }}_${{ matrix.clientEngine }}
          replaced=${string/$search/$replace}
          echo "DATABASE_URL=$replaced" >> $GITHUB_ENV

      - name: test feature - ${{ matrix.feature }} - ${{ matrix.clientEngine }}
        uses: nick-invision/retry@v3
        with:
          timeout_minutes: 10
          max_attempts: 3
          command: bash .github/scripts/test-project.sh ${{ github.job }} ${{ matrix.feature }}

      - name: notify-slack
        if: failure()
        run: bash .github/slack/notify-failure.sh ${{ github.job }} ${{ matrix.feature }}

  migrate:
    needs: [detect_jobs_to_run]
    if: contains(fromJSON(needs.detect_jobs_to_run.outputs.jobs), 'migrate')

    strategy:
      fail-fast: false
      matrix:
        feature: [db-seed-commonjs-pkg, db-seed-esm-pkg]
        clientEngine: ['library']
        os: [ubuntu-20.04, windows-latest, macos-latest]
    runs-on: ${{ matrix.os }}

    steps:
      - uses: actions/checkout@v4

      - name: Define Client Engine Type to test
        run: echo "PRISMA_CLIENT_ENGINE_TYPE=${{ matrix.clientEngine }}" >> $GITHUB_ENV

      - uses: pnpm/action-setup@v3.0.0
        with:
          version: 8

      - uses: actions/setup-node@v4
        with:
          node-version: 16
          cache: 'pnpm'
          cache-dependency-path: ${{ github.job }}/${{ matrix.feature }}/pnpm-lock.yaml

      - name: Install Dependencies
        run: pnpm install

      - name: Set test specific DATABASE_URL
        run: |
          string=${{ env.DATABASE_URL_POSTGRES_TEMPLATE }}
          search=database
          replace=${{ github.job }}_${{ matrix.feature }}_${{ matrix.os }}_${{ matrix.clientEngine }}
          replaced=${string/$search/$replace}
          echo "DATABASE_URL=$replaced" >> $GITHUB_ENV

      - name: test feature - ${{ matrix.feature }} - ${{ matrix.clientEngine }}
        uses: nick-invision/retry@v3
        with:
          timeout_minutes: 10
          max_attempts: 3
          command: bash .github/scripts/test-project.sh ${{ github.job }} ${{ matrix.feature }}

      - name: notify-slack
        if: failure()
        run: bash .github/slack/notify-failure.sh ${{ github.job }} ${{ matrix.feature }}

  engines:
    needs: [detect_jobs_to_run]
    if: contains(fromJSON(needs.detect_jobs_to_run.outputs.jobs), 'engines')

    strategy:
      fail-fast: false
      matrix:
        feature: [engine-types, engine-native-deps]
        # macos-13 is pinned because engine-types test
        # need to be updated before running on macos-14 because the engines
        # names are different because macos-latest is now arm64 / M1 CPU
        os: [ubuntu-20.04, windows-latest, macos-13]
        exclude:
          - feature: engine-native-deps
            os: windows-latest
          - feature: engine-native-deps
            # Note that this must match the value in "os" above
            os: macos-13
    runs-on: ${{ matrix.os }}

    steps:
      - uses: actions/checkout@v4

      - uses: pnpm/action-setup@v3.0.0
        with:
          version: 8

      - uses: actions/setup-node@v4
        with:
          node-version: 16
          cache: 'pnpm'
          cache-dependency-path: ${{ github.job }}/${{ matrix.feature }}/pnpm-lock.yaml

      - name: Install Dependencies
        run: pnpm install

      - name: Set test specific DATABASE_URL
        run: |
          string=${{ env.DATABASE_URL_POSTGRES_TEMPLATE }}
          search=database
          replace=${{ github.job }}_${{ matrix.feature }}_${{ matrix.os }}
          replaced=${string/$search/$replace}
          echo "DATABASE_URL=$replaced" >> $GITHUB_ENV

      - name: test engines - ${{ matrix.feature }}
        run: bash .github/scripts/test-project.sh ${{ github.job }} ${{ matrix.feature }}

      - name: notify-slack
        if: failure()
        run: bash .github/slack/notify-failure.sh ${{ github.job }} ${{ matrix.feature }}

  os:
    needs: [detect_jobs_to_run]
    if: contains(fromJSON(needs.detect_jobs_to_run.outputs.jobs), 'os')

    strategy:
      fail-fast: false
      matrix:
        os: [ubuntu-20.04, macos-latest, windows-latest]
        clientEngine: ['library', 'binary']
    runs-on: ${{ matrix.os }}

    steps:
      - uses: actions/checkout@v4

      - name: Define Client Engine Type to test
        run: echo "PRISMA_CLIENT_ENGINE_TYPE=${{ matrix.clientEngine }}" >> $GITHUB_ENV

      - uses: pnpm/action-setup@v3.0.0
        with:
          version: 8

      - uses: actions/setup-node@v4
        with:
          node-version: 16
          cache: 'pnpm'
          cache-dependency-path: generic/basic/pnpm-lock.yaml

      - name: Install Dependencies
        run: pnpm install

      - name: Set test specific DATABASE_URL
        run: |
          string=${{ env.DATABASE_URL_POSTGRES_TEMPLATE }}
          search=database
          replace=${{ github.job }}_${{ matrix.os }}_${{ matrix.clientEngine }}
          replaced=${string/$search/$replace}
          echo "DATABASE_URL=$replaced" >> $GITHUB_ENV

      - name: test on ${{ matrix.os }} - ${{ matrix.clientEngine }}
        uses: nick-invision/retry@v3
        with:
          timeout_minutes: 10
          max_attempts: 3
          command: bash .github/scripts/test-project.sh generic basic ${{ matrix.os }}

      - name: notify-slack
        if: failure()
        run: bash .github/slack/notify-failure.sh generic basic ${{ matrix.os }}

  m1:
    needs: [detect_jobs_to_run]
    if: contains(fromJSON(needs.detect_jobs_to_run.outputs.jobs), 'm1')

    strategy:
      fail-fast: false
      matrix:
        clientEngine: ['library', 'binary']
    runs-on: [macos-14]

    steps:
      - uses: actions/checkout@v4

      - name: Define Client Engine Type to test
        run: echo "PRISMA_CLIENT_ENGINE_TYPE=${{ matrix.clientEngine }}" >> $GITHUB_ENV

      - uses: pnpm/action-setup@v3.0.0
        with:
          version: 8

      - uses: actions/setup-node@v4
        with:
          node-version: 16
          cache: 'pnpm'
          cache-dependency-path: generic/basic-m1/pnpm-lock.yaml

      - name: Install Dependencies
        run: pnpm install

      - name: Set test specific DATABASE_URL
        run: |
          string=${{ env.DATABASE_URL_POSTGRES_TEMPLATE }}
          search=database
          replace=${{ github.job }}_${{ matrix.os }}_${{ matrix.clientEngine }}
          replaced=${string/$search/$replace}
          echo "DATABASE_URL=$replaced" >> $GITHUB_ENV

      - name: test on ${{ matrix.os }} - ${{ matrix.clientEngine }}
        uses: nick-invision/retry@v3
        with:
          timeout_minutes: 10
          max_attempts: 3
          command: bash .github/scripts/test-project.sh generic basic-m1

      - name: notify-slack
        if: failure()
        run: bash .github/slack/notify-failure.sh generic basic-m1

  # pnpm requires Node.js v 16.14 or higher
  # so as a workaround we test this version with npm
  node16dot13:
    needs: [detect_jobs_to_run]
    if: contains(fromJSON(needs.detect_jobs_to_run.outputs.jobs), 'node16dot13')

    strategy:
      fail-fast: false
      matrix:
        node:
          - 16.13
        clientEngine: ['library', 'binary']
        os: [ubuntu-20.04]
    runs-on: ${{ matrix.os }}

    steps:
      - uses: actions/checkout@v4

      - name: Define Client Engine Type to test
        run: echo "PRISMA_CLIENT_ENGINE_TYPE=${{ matrix.clientEngine }}" >> $GITHUB_ENV

      - name: use node ${{ matrix.node }}
        uses: actions/setup-node@v4
        with:
          node-version: ${{ matrix.node }}

      # This version of the pnpm CLI is packaged with Node.js into an executable.
      # see https://www.npmjs.com/package/@pnpm/exe
      - name: Install pnpm v8
        run: npm install -g @pnpm/exe@8

      - name: Install Dependencies
        run: pnpm install

      - name: Set test specific DATABASE_URL
        run: |
          string=${{ env.DATABASE_URL_POSTGRES_TEMPLATE }}
          search=database
          replace=${{ github.job }}_${{ matrix.node }}_${{ matrix.os }}_${{ matrix.clientEngine }}
          replaced=${string/$search/$replace}
          echo "DATABASE_URL=$replaced" >> $GITHUB_ENV

      - name: test on node ${{ matrix.node }} - ${{ matrix.clientEngine }}
        uses: nick-invision/retry@v3
        with:
          timeout_minutes: 10
          max_attempts: 3
          command: bash .github/scripts/test-project.sh generic basic "node ${{ matrix.node }}"

      - name: notify-slack
        if: failure()
        run: bash .github/slack/notify-failure.sh generic basic "node ${{ matrix.node }}"

  node:
    needs: [detect_jobs_to_run]
    if: contains(fromJSON(needs.detect_jobs_to_run.outputs.jobs), 'node')

    strategy:
      fail-fast: false
      matrix:
        node:
          # Prisma's minimum is 16.13 but pnpm 8 requires Node.js 16.14, so we test it separately, see `node16dot13` - which is why the next line is commented out
          # - 16.13 # minimal node version via https://github.com/prisma/prisma/blob/main/packages/client/package.json and minimal minor+patch version of node via https://www.prisma.io/docs/reference/system-requirements
          - 16 # latest minor+patch on GH Actions
          - 17
          - 18
          - 19
          - 20
          - 21
        clientEngine: ['library', 'binary']
        os: [ubuntu-20.04]
    runs-on: ${{ matrix.os }}

    steps:
      - uses: actions/checkout@v4

      - name: Define Client Engine Type to test
        run: echo "PRISMA_CLIENT_ENGINE_TYPE=${{ matrix.clientEngine }}" >> $GITHUB_ENV

      - uses: pnpm/action-setup@v3.0.0
        with:
          version: 8

      - name: use node ${{ matrix.node }}
        uses: actions/setup-node@v4
        with:
          node-version: ${{ matrix.node }}
          cache: 'pnpm'
          cache-dependency-path: generic/basic/pnpm-lock.yaml

      - name: Install Dependencies
        run: pnpm install

      - name: Set test specific DATABASE_URL
        run: |
          string=${{ env.DATABASE_URL_POSTGRES_TEMPLATE }}
          search=database
          replace=${{ github.job }}_${{ matrix.node }}_${{ matrix.os }}_${{ matrix.clientEngine }}
          replaced=${string/$search/$replace}
          echo "DATABASE_URL=$replaced" >> $GITHUB_ENV

      - name: test on node ${{ matrix.node }} - ${{ matrix.clientEngine }}
        uses: nick-invision/retry@v3
        with:
          timeout_minutes: 10
          max_attempts: 3
          command: bash .github/scripts/test-project.sh generic basic "node ${{ matrix.node }}"

      - name: notify-slack
        if: failure()
        run: bash .github/slack/notify-failure.sh generic basic "node ${{ matrix.node }}"

  binaries:
    needs: [detect_jobs_to_run]
    if: contains(fromJSON(needs.detect_jobs_to_run.outputs.jobs), 'binaries')

    strategy:
      fail-fast: false
      matrix:
        binary: [pkg]
        clientEngine: ['library', 'binary']
        os: [ubuntu-20.04, macos-latest, windows-latest]
    runs-on: ${{ matrix.os }}

    env:
      OS: ${{ matrix.os }}
    steps:
      - uses: actions/checkout@v4

      - name: Define Client Engine Type to test
        run: echo "PRISMA_CLIENT_ENGINE_TYPE=${{ matrix.clientEngine }}" >> $GITHUB_ENV

      - uses: pnpm/action-setup@v3.0.0
        with:
          version: 8

      - uses: actions/setup-node@v4
        with:
          node-version: 16
          cache: 'pnpm'
          cache-dependency-path: ${{ github.job }}/${{ matrix.binary }}/pnpm-lock.yaml

      - name: Install Dependencies
        run: pnpm install

      # no database used in existing binaries tests
      # - name: Set test specific DATABASE_URL
      #   run: |
      #     string=${{ env.DATABASE_URL_POSTGRES_TEMPLATE }}
      #     search=database
      #     replace=${{ github.job }}_${{ matrix.binary }}_${{ matrix.os }}_${{ matrix.clientEngine }}
      #     replaced=${string/$search/$replace}
      #     echo "DATABASE_URL=$replaced" >> $GITHUB_ENV

      - name: test ${{ matrix.binary }} binary on ${{ matrix.os }} using ${{ matrix.clientEngine }}
        uses: nick-invision/retry@v3
        with:
          timeout_minutes: 10
          max_attempts: 3
          command: bash .github/scripts/test-project.sh ${{ github.job }} ${{ matrix.binary }} ${{ matrix.os }}

      - name: notify-slack
        if: failure()
        run: bash .github/slack/notify-failure.sh ${{ github.job }} ${{ matrix.binary }} ${{ matrix.os }}

  packagers:
    needs: [detect_jobs_to_run]
    if: contains(fromJSON(needs.detect_jobs_to_run.outputs.jobs), 'packagers')

    strategy:
      fail-fast: false
      matrix:
        packager:
          - npm
          - npm-global
          - pnpm
          - pnpm-workspaces-custom-output
          - pnpm-workspaces-default-output
          - yarn
          - yarn-workspaces
          - yarn3-without-pnp
          - yarn3-workspaces-pnp
        clientEngine: [library] #['library', 'binary']
        os: [ubuntu-20.04]
    runs-on: ${{ matrix.os }}

    env:
      # We set this env var to avoid the following error in `actions/setup-node`
      # error This project's package.json defines "packageManager": "yarn@3.7.0". However the current global version of Yarn is 1.22.21.
      # it was added in https://github.com/yarnpkg/yarn/releases/tag/v1.22.20
      # and the env var is available since https://github.com/yarnpkg/yarn/releases/tag/v1.22.21
      SKIP_YARN_COREPACK_CHECK: 1

    steps:
      - uses: actions/checkout@v4

      - name: Define Client Engine Type to test
        run: echo "PRISMA_CLIENT_ENGINE_TYPE=${{ matrix.clientEngine }}" >> $GITHUB_ENV

      - uses: pnpm/action-setup@v3.0.0
        with:
          version: 8

      - uses: actions/setup-node@v4
        with:
          node-version: 16
          cache: |
            ${{
              contains(matrix.packager, 'yarn') && 'yarn' ||
              contains(matrix.packager, 'pnpm') && 'pnpm' ||
              'npm'
            }}
          cache-dependency-path: |
            ${{ github.job }}/${{ matrix.packager }}/${{
              contains(matrix.packager, 'yarn') && 'yarn.lock' ||
              contains(matrix.packager, 'pnpm') && 'pnpm-lock.yaml' ||
              'package-lock.json'
            }}

      - name: Install Dependencies
        run: ${{ contains(matrix.packager, 'yarn') && 'yarn' || contains(matrix.packager, 'npm') && 'npm install' || 'pnpm install' }}

      - name: Set test specific DATABASE_URL
        run: |
          string=${{ env.DATABASE_URL_POSTGRES_TEMPLATE }}
          search=database
          replace=${{ github.job }}_${{ matrix.packager }}_${{ matrix.os }}_${{ matrix.clientEngine }}
          replaced=${string/$search/$replace}
          echo "DATABASE_URL=$replaced" >> $GITHUB_ENV

      - name: packager ${{ matrix.packager }} - ${{ matrix.clientEngine }}
        uses: nick-invision/retry@v3
        with:
          timeout_minutes: 10
          max_attempts: 3
          command: bash .github/scripts/test-project.sh ${{ github.job }} ${{ matrix.packager }}

      - name: notify-slack
        if: failure()
        run: bash .github/slack/notify-failure.sh ${{ github.job }} ${{ matrix.packager }}

  frameworks:
    needs: [detect_jobs_to_run]
    if: contains(fromJSON(needs.detect_jobs_to_run.outputs.jobs), 'frameworks')

    strategy:
      fail-fast: false
      matrix:
        framework:
          - nestjs
          - nextjs
          - sveltekit
        clientEngine: [library] #['library', 'binary']
        os: [ubuntu-20.04]
    runs-on: ${{ matrix.os }}

    steps:
      - uses: actions/checkout@v4

      - name: Define Client Engine Type to test
        run: echo "PRISMA_CLIENT_ENGINE_TYPE=${{ matrix.clientEngine }}" >> $GITHUB_ENV

      - uses: pnpm/action-setup@v3.0.0
        with:
          version: 8

      - uses: actions/setup-node@v4
        with:
          node-version: 18
          cache: 'pnpm'
          cache-dependency-path: ${{ github.job }}/${{ matrix.framework }}/pnpm-lock.yaml

      - name: Install Dependencies
        run: pnpm install

      - name: Set test specific DATABASE_URL
        run: |
          string=${{ env.DATABASE_URL_POSTGRES_TEMPLATE }}
          search=database
          replace=${{ github.job }}_${{ matrix.framework }}_${{ matrix.os }}_${{ matrix.clientEngine }}
          replaced=${string/$search/$replace}
          echo "DATABASE_URL=$replaced" >> $GITHUB_ENV

      - name: framework ${{ matrix.framework }} - ${{ matrix.clientEngine }}
        uses: nick-invision/retry@v3
        with:
          timeout_minutes: 10
          max_attempts: 3
          command: bash .github/scripts/test-project.sh ${{ github.job }} ${{ matrix.framework }}

      - name: notify-slack
        if: failure()
        run: bash .github/slack/notify-failure.sh ${{ github.job }} ${{ matrix.framework }}

  platforms:
    needs: [detect_jobs_to_run]
    if: contains(fromJSON(needs.detect_jobs_to_run.outputs.jobs), 'platforms')

    timeout-minutes: 60
    strategy:
      fail-fast: false
      matrix:
        platform:
          - heroku
          - aws-graviton
        clientEngine: ['library', 'binary']
        os: [ubuntu-20.04]
    runs-on: ${{ matrix.os }}
    # concurrency: ${{ github.job }}-${{ matrix.platform }}-${{ matrix.clientEngine }}
    concurrency: ${{ matrix.platform }}

    env:
      HEROKU_API_KEY: ${{ secrets.HEROKU_API_KEY }}
      SSH_KEY_GRAVITON: ${{ secrets.SSH_KEY_GRAVITON }}

    steps:
      - uses: actions/checkout@v4

      - uses: pnpm/action-setup@v3.0.0
        with:
          version: 8

      - uses: actions/setup-node@v4
        with:
          node-version: 16
          cache: 'pnpm'
          cache-dependency-path: ${{ github.job }}/${{ matrix.platform }}/pnpm-lock.yaml

      - name: Define Client Engine Type to test
        run: echo "PRISMA_CLIENT_ENGINE_TYPE=${{ matrix.clientEngine }}" >> $GITHUB_ENV

      - name: Install Dependencies
        run: pnpm install

      - name: Set test specific DATABASE_URL
        run: |
          string=${{ env.DATABASE_URL_POSTGRES_TEMPLATE }}
          search=database
          replace=${{ github.job }}_${{ matrix.platform }}_${{ matrix.os }}_${{ matrix.clientEngine }}
          replaced=${string/$search/$replace}
          echo "DATABASE_URL=$replaced" >> $GITHUB_ENV

      - name: test ${{ matrix.platform }} - ${{ matrix.clientEngine }}
        uses: nick-invision/retry@v3
        with:
          timeout_minutes: 60
          max_attempts: 3
          command: bash .github/scripts/test-project.sh ${{ github.job }} ${{ matrix.platform }}

      - name: notify-slack
        if: failure()
        run: bash .github/slack/notify-failure.sh ${{ github.job }} ${{ matrix.platform }}

  platforms-serverless:
    needs: [detect_jobs_to_run]
    if: contains(fromJSON(needs.detect_jobs_to_run.outputs.jobs), 'platforms-serverless')

    timeout-minutes: 60 # can take longer if platforms are down, so better protect
    strategy:
      fail-fast: false
      matrix:
        platform:
          - lambda-node-16
          - lambda-node-20
          - netlify-cli
          - netlify-github
          - netlify-github-with-nextjs-caching
          - gcp-functions
          - firebase-functions
          - azure-functions-linux
          - azure-functions-windows
          - serverless-framework-lambda
        clientEngine: ['library', 'binary']
        os: [ubuntu-20.04]
        exclude:
          # Node-API w/ 32 bit Node by default, see https://github.com/prisma/prisma/issues/6905
          - clientEngine: library
            platform: azure-functions-windows
    runs-on: ${{ matrix.os }}
    concurrency: ${{ github.job }}-${{ matrix.platform }}-${{ matrix.clientEngine }}
    env:
      NODE_ENV: development
      NODE_MODULES_CACHE: false
      NODE_VERBOSE: true
      SSH_KEY_NETLIFY: ${{ secrets.SSH_KEY_NETLIFY }}
      SSH_KEY_NETLIFY_GITHUB_NETXJS_CACHING: ${{ secrets.SSH_KEY_NETLIFY_GITHUB_NETXJS_CACHING }}
      GCP_FUNCTIONS_PROJECT: ${{ vars.GCP_FUNCTIONS_PROJECT }}
      GCP_FUNCTIONS_ACCOUNT: ${{ secrets.GCP_FUNCTIONS_ACCOUNT }}
      GCP_FUNCTIONS_SECRET: ${{ secrets.GCP_FUNCTIONS_SECRET }}
      NETLIFY_AUTH_TOKEN: ${{ secrets.NETLIFY_AUTH_TOKEN }}
      NETLIFY_SITE_ID: ${{ vars.NETLIFY_SITE_ID }}
      AWS_DEFAULT_REGION: ${{ vars.AWS_DEFAULT_REGION }}
      AWS_ACCESS_KEY_ID: ${{ vars.AWS_ACCESS_KEY_ID }}
      AWS_SECRET_ACCESS_KEY: ${{ secrets.AWS_SECRET_ACCESS_KEY }}
      AWS_ROLE: ${{ vars.AWS_ROLE }}
      AZURE_SP_TENANT: ${{ vars.AZURE_SP_TENANT }}
      AZURE_SP_PASSWORD: ${{ secrets.AZURE_SP_PASSWORD }}
      AZURE_SP_NAME: ${{ vars.AZURE_SP_NAME }}
      FIREBASE_TOKEN: ${{ secrets.FIREBASE_TOKEN }}

    steps:
      - uses: actions/checkout@v4

      - uses: pnpm/action-setup@v3.0.0
        with:
          version: 8

      - uses: actions/setup-node@v4
        with:
          node-version: 16
          cache: |
            ${{
              contains(matrix.platform, 'azure') && 'npm' ||
              contains(matrix.platform, 'serverless-framework') && 'npm' ||
              contains(matrix.platform, 'gcp-functions') && 'npm' ||
              'pnpm'
            }}
          cache-dependency-path: |
            ${{ github.job }}/${{ matrix.platform }}/${{
              contains(matrix.platform, 'azure') && 'package-lock.json' ||
              contains(matrix.platform, 'serverless-framework') && 'package-lock.json' ||
              contains(matrix.platform, 'gcp-functions') && 'package-lock.json' ||
              'pnpm-lock.yaml'
            }}

      - name: Define Client Engine Type to test
        run: echo "PRISMA_CLIENT_ENGINE_TYPE=${{ matrix.clientEngine }}" >> $GITHUB_ENV

      - name: Install Dependencies
        run: pnpm install

      - name: Set test specific DATABASE_URL
        run: |
          string=${{ env.DATABASE_URL_POSTGRES_TEMPLATE }}
          search=database
          replace=${{ github.job }}_${{ matrix.platform }}_${{ matrix.os }}
          replaced=${string/$search/$replace}
          echo "DATABASE_URL=$replaced" >> $GITHUB_ENV

      - name: test ${{ matrix.platform }} - ${{ matrix.clientEngine }}
        uses: nick-invision/retry@v3
        with:
          timeout_minutes: 60
          max_attempts: 3
          command: bash .github/scripts/test-project.sh ${{ github.job }} ${{ matrix.platform }}

      - name: notify-slack
        if: failure()
        run: bash .github/slack/notify-failure.sh ${{ github.job }} ${{ matrix.platform }}

  platforms-serverless-vercel:
    needs: [detect_jobs_to_run]
    if: contains(fromJSON(needs.detect_jobs_to_run.outputs.jobs), 'platforms-serverless-vercel')

    timeout-minutes: 60 # can take longer if platforms are down, so better protect
    strategy:
      fail-fast: false
      matrix:
        platform:
          - vercel-node-builder
          - vercel-cli
          - vercel-with-redwood
          - vercel-with-nextjs
          - vercel-with-nextjs-caching
        clientEngine: ['library', 'binary']
        os: [ubuntu-20.04]
    runs-on: ${{ matrix.os }}
    concurrency: ${{ github.job }}-${{ matrix.platform }}-${{ matrix.clientEngine }}
    env:
      NODE_ENV: development
      NODE_MODULES_CACHE: false
      NODE_VERBOSE: true
      VERCEL_TOKEN: ${{ secrets.VERCEL_TOKEN }}
      VERCEL_ORG_ID: ${{ vars.VERCEL_ORG_ID }}
      VERCEL_API_PROJECT_ID: ${{ vars.VERCEL_API_PROJECT_ID }}
      VERCEL_API_BINARY_PROJECT_ID: ${{ vars.VERCEL_API_BINARY_PROJECT_ID }}
      VERCEL_NODE_BUILDER_PROJECT_ID: ${{ vars.VERCEL_NODE_BUILDER_PROJECT_ID }}
      VERCEL_NODE_BUILDER_BINARY_PROJECT_ID: ${{ vars.VERCEL_NODE_BUILDER_BINARY_PROJECT_ID }}
      VERCEL_WITH_REDWOOD_PROJECT_ID: ${{ vars.VERCEL_WITH_REDWOOD_PROJECT_ID }}
      VERCEL_WITH_REDWOOD_BINARY_PROJECT_ID: ${{ vars.VERCEL_WITH_REDWOOD_BINARY_PROJECT_ID }}
      VERCEL_WITH_NEXTJS_PROJECT_ID: ${{ vars.VERCEL_WITH_NEXTJS_PROJECT_ID }}
      VERCEL_WITH_NEXTJS_BINARY_PROJECT_ID: ${{ vars.VERCEL_WITH_NEXTJS_BINARY_PROJECT_ID }}
      VERCEL_WITH_NEXTJS_CACHING_PROJECT_ID: ${{ vars.VERCEL_WITH_NEXTJS_CACHING_PROJECT_ID }}
      VERCEL_WITH_NEXTJS_CACHING_BINARY_PROJECT_ID: ${{ vars.VERCEL_WITH_NEXTJS_CACHING_BINARY_PROJECT_ID }}

    steps:
      - uses: actions/checkout@v4

      - uses: pnpm/action-setup@v3.0.0
        with:
          version: 8

      - uses: actions/setup-node@v4
        with:
          node-version: 16
          cache: |
            ${{
              contains(matrix.platform, 'redwood') && 'yarn' ||
              'pnpm'
            }}
          cache-dependency-path: |
            ${{ github.job }}/${{ matrix.platform }}/${{
              contains(matrix.platform, 'redwood') && 'yarn.lock' ||
              'pnpm-lock.yaml'
            }}

      - name: Define Client Engine Type to test
        run: echo "PRISMA_CLIENT_ENGINE_TYPE=${{ matrix.clientEngine }}" >> $GITHUB_ENV

      - name: Install Dependencies
        run: ${{ contains(matrix.platform, 'redwood') && 'yarn' || 'pnpm install' }}

      - name: Set test specific DATABASE_URL
        run: |
          string=${{ env.DATABASE_URL_POSTGRES_TEMPLATE }}
          search=database
          replace=${{ github.job }}_${{ matrix.platform }}_${{ matrix.os }}
          replaced=${string/$search/$replace}
          echo "DATABASE_URL=$replaced" >> $GITHUB_ENV

      - name: test ${{ matrix.platform }} - ${{ matrix.clientEngine }}
        uses: nick-invision/retry@v3
        with:
          timeout_minutes: 60
          max_attempts: 1
          # default is 10s
          retry_wait_seconds: 30
          command: bash .github/scripts/test-project.sh ${{ github.job }} ${{ matrix.platform }}

      - name: notify-slack
        if: failure()
        run: bash .github/slack/notify-failure.sh ${{ github.job }} ${{ matrix.platform }}

  driver-adapters:
    needs: [detect_jobs_to_run]
    if: contains(fromJSON(needs.detect_jobs_to_run.outputs.jobs), 'driver-adapters')

    timeout-minutes: 30
    strategy:
      fail-fast: false
      matrix:
        combo:
          - neon-http-lambda-basic
          - neon-http-node-basic
          - neon-http-vercel-nextjs
          - neon-lambda-basic
          - neon-node-basic
          - neon-node-basic-esm
          - neon-vercel-nextjs
          - planetscale-lambda-basic
          - planetscale-node-basic
          - planetscale-node-basic-esm
          - planetscale-vercel-nextjs
          - pg-lambda-basic
          - pg-node-basic
          - pg-node-basic-esm
          - pg-vercel-nextjs
          - turso-lambda-basic
          - turso-node-basic
          - turso-node-basic-esm
          - turso-vercel-nextjs
          - tidb-node-basic
        clientEngine: ['library']
        os: [ubuntu-20.04]
    runs-on: ${{ matrix.os }}
    concurrency: ${{ github.job }}-${{ matrix.combo }}-${{ matrix.clientEngine }}
    env:
      NODE_ENV: development
      NODE_MODULES_CACHE: false
      NODE_VERBOSE: true
      VERCEL_TOKEN: ${{ secrets.VERCEL_TOKEN }}
      VERCEL_ORG_ID: ${{ vars.VERCEL_ORG_ID }}
      AWS_DEFAULT_REGION: ${{ vars.AWS_DEFAULT_REGION }}
      AWS_ACCESS_KEY_ID: ${{ vars.AWS_ACCESS_KEY_ID }}
      AWS_SECRET_ACCESS_KEY: ${{ secrets.AWS_SECRET_ACCESS_KEY }}
      AWS_ROLE: ${{ vars.AWS_ROLE }}
      CLOUDFLARE_ACCOUNT_ID: ${{ vars.CLOUDFLARE_ACCOUNT_ID }}
      CLOUDFLARE_API_TOKEN: ${{ secrets.CLOUDFLARE_API_TOKEN }}
      DEBUG: 'prisma:js-connector*'
      PRISMA_DISABLE_QUAINT_EXECUTORS: true
      # neon http
      DRIVER_ADAPTERS_NEON_HTTP_LAMBDA_BASIC_DATABASE_URL: ${{ secrets.DRIVER_ADAPTERS_NEON_HTTP_LAMBDA_BASIC_DATABASE_URL }}
      DRIVER_ADAPTERS_NEON_HTTP_NODE_BASIC_DATABASE_URL: ${{ secrets.DRIVER_ADAPTERS_NEON_HTTP_NODE_BASIC_DATABASE_URL }}
      DRIVER_ADAPTERS_NEON_HTTP_VERCEL_NEXTJS_DATABASE_URL: ${{ secrets.DRIVER_ADAPTERS_NEON_HTTP_VERCEL_NEXTJS_DATABASE_URL }}
      DRIVER_ADAPTERS_NEON_HTTP_VERCEL_NEXTJS_PROJECT_ID: ${{ vars.DRIVER_ADAPTERS_NEON_HTTP_VERCEL_NEXTJS_PROJECT_ID }}
      # neon
      DRIVER_ADAPTERS_NEON_LAMBDA_BASIC_DATABASE_URL: ${{ secrets.DRIVER_ADAPTERS_NEON_LAMBDA_BASIC_DATABASE_URL }}
      DRIVER_ADAPTERS_NEON_NODE_BASIC_DATABASE_URL: ${{ secrets.DRIVER_ADAPTERS_NEON_NODE_BASIC_DATABASE_URL }}
      DRIVER_ADAPTERS_NEON_VERCEL_NEXTJS_DATABASE_URL: ${{ secrets.DRIVER_ADAPTERS_NEON_VERCEL_NEXTJS_DATABASE_URL }}
      DRIVER_ADAPTERS_NEON_VERCEL_NEXTJS_PROJECT_ID: ${{ vars.DRIVER_ADAPTERS_NEON_VERCEL_NEXTJS_PROJECT_ID }}
      # planetscale
      DRIVER_ADAPTERS_PLANETSCALE_LAMBDA_BASIC_DATABASE_URL: ${{ secrets.DRIVER_ADAPTERS_PLANETSCALE_LAMBDA_BASIC_DATABASE_URL }}
      DRIVER_ADAPTERS_PLANETSCALE_NODE_BASIC_DATABASE_URL: ${{ secrets.DRIVER_ADAPTERS_PLANETSCALE_NODE_BASIC_DATABASE_URL }}
      DRIVER_ADAPTERS_PLANETSCALE_VERCEL_NEXTJS_DATABASE_URL: ${{ secrets.DRIVER_ADAPTERS_PLANETSCALE_VERCEL_NEXTJS_DATABASE_URL }}
      DRIVER_ADAPTERS_PLANETSCALE_VERCEL_NEXTJS_PROJECT_ID: ${{ vars.DRIVER_ADAPTERS_PLANETSCALE_VERCEL_NEXTJS_PROJECT_ID }}
      # libsql (Turso)
      DRIVER_ADAPTERS_TURSO_LAMBDA_BASIC_DATABASE_URL: ${{ vars.DRIVER_ADAPTERS_TURSO_LAMBDA_BASIC_DATABASE_URL }}
      DRIVER_ADAPTERS_TURSO_LAMBDA_BASIC_TOKEN: ${{ secrets.DRIVER_ADAPTERS_TURSO_LAMBDA_BASIC_TOKEN }}
      DRIVER_ADAPTERS_TURSO_NODE_BASIC_DATABASE_URL: ${{ vars.DRIVER_ADAPTERS_TURSO_NODE_BASIC_DATABASE_URL }}
      DRIVER_ADAPTERS_TURSO_NODE_BASIC_TOKEN: ${{ secrets.DRIVER_ADAPTERS_TURSO_NODE_BASIC_TOKEN }}
      DRIVER_ADAPTERS_TURSO_VERCEL_NEXTJS_DATABASE_URL: ${{ vars.DRIVER_ADAPTERS_TURSO_VERCEL_NEXTJS_DATABASE_URL }}
      DRIVER_ADAPTERS_TURSO_VERCEL_NEXTJS_TOKEN: ${{ secrets.DRIVER_ADAPTERS_TURSO_VERCEL_NEXTJS_TOKEN }}
      DRIVER_ADAPTERS_TURSO_VERCEL_NEXTJS_PROJECT_ID: ${{ vars.DRIVER_ADAPTERS_TURSO_VERCEL_NEXTJS_PROJECT_ID }}
      # TiDB Cloud
      DRIVER_ADAPTERS_TIDB_NODE_BASIC_DATABASE_URL: ${{ secrets.DRIVER_ADAPTERS_TIDB_NODE_BASIC_DATABASE_URL }}
      # pg
      DRIVER_ADAPTERS_POSTGRESQL_VERCEL_NEXTJS_PROJECT_ID: ${{ vars.DRIVER_ADAPTERS_POSTGRESQL_VERCEL_NEXTJS_PROJECT_ID }}

    steps:
      - uses: actions/checkout@v4

      - uses: pnpm/action-setup@v3.0.0
        with:
          version: 8

      - uses: actions/setup-node@v4
        with:
          node-version: 18
          cache: 'pnpm'
          cache-dependency-path: ${{ github.job }}/${{ matrix.combo }}/pnpm-lock.yaml

      - name: Define Client Engine Type to test
        run: echo "PRISMA_CLIENT_ENGINE_TYPE=${{ matrix.clientEngine }}" >> $GITHUB_ENV

      - name: Install Dependencies
        run: pnpm install

      - name: Set test specific DATABASE_URL
        run: |
          string=${{ env.DATABASE_URL_POSTGRES_TEMPLATE }}
          search=database
          replace=${{ github.job }}_${{ matrix.combo }}_${{ matrix.os }}
          replaced=${string/$search/$replace}
          echo "DATABASE_URL=$replaced" >> $GITHUB_ENV

      - name: test ${{ matrix.combo }} - ${{ matrix.clientEngine }} (default output)
        uses: nick-invision/retry@v3
        with:
          timeout_minutes: 60
          max_attempts: 1
          retry_wait_seconds: 30
          command: bash .github/scripts/test-project.sh ${{ github.job }} ${{ matrix.combo }}

      - name: test ${{ matrix.combo }} - ${{ matrix.clientEngine }} (custom output)
        uses: nick-invision/retry@v3
        with:
          timeout_minutes: 60
          max_attempts: 1
          retry_wait_seconds: 30
          command: |
            export FORCE_PRISMA_CLIENT_CUSTOM_OUTPUT=1
            bash .github/scripts/test-project.sh ${{ github.job }} ${{ matrix.combo }}

      - name: notify-slack
        if: failure()
        run: bash .github/slack/notify-failure.sh ${{ github.job }} ${{ matrix.combo }}

  driver-adapters-wasm:
    needs: [detect_jobs_to_run]
    if: contains(fromJSON(needs.detect_jobs_to_run.outputs.jobs), 'driver-adapters-wasm')

    timeout-minutes: 30
    strategy:
      fail-fast: false
      matrix:
        combo:
          - pg-node-basic
          - pg-node-basic-esm
          - pg-cf-basic
          - pg-cf-hyperdrive
          - pg-worker-cf-basic
          - pg-cfpages-basic
          - pg-worker-cfpages-basic
          - neon-http-cf-basic
          - neon-http-vercel-nextjs-edgemw
          - neon-cf-basic
          - neon-cf-remix
          - neon-cfpages-basic
          - neon-cfpages-remix
          - neon-node-nextjs-edgemw
          - neon-vercel-nextjs-edgemw
          - neon-vercel-nextjs-pages-edgefn
          - neon-vercel-nextjs-app-edgefn
          - planetscale-cf-basic
          - planetscale-cfpages-basic
          - planetscale-vercel-nextjs-edgemw
          - turso-cf-basic
          - turso-cfpages-basic
          - turso-vercel-nextjs-edgemw
          - d1-cf-basic
          - d1-cfpages-basic
        clientEngine: ['wasm']
        os: [ubuntu-20.04]
    runs-on: ${{ matrix.os }}
    concurrency: ${{ github.job }}-${{ matrix.combo }}-${{ matrix.clientEngine }}
    env:
      NODE_ENV: development
      NODE_MODULES_CACHE: false
      NODE_VERBOSE: true
      CLOUDFLARE_ACCOUNT_ID: ${{ vars.CLOUDFLARE_ACCOUNT_ID }}
      CLOUDFLARE_API_TOKEN: ${{ secrets.CLOUDFLARE_API_TOKEN }}
      VERCEL_TOKEN: ${{ secrets.VERCEL_TOKEN }}
      VERCEL_ORG_ID: ${{ vars.VERCEL_ORG_ID }}
      # neon http
      DRIVER_ADAPTERS_NEON_HTTP_CF_BASIC_DATABASE_URL: ${{ secrets.DRIVER_ADAPTERS_NEON_HTTP_CF_BASIC_DATABASE_URL }}
      DRIVER_ADAPTERS_NEON_HTTP_VERCEL_NEXTJS_EDGEMW_DATABASE_URL: ${{ secrets.DRIVER_ADAPTERS_NEON_HTTP_VERCEL_NEXTJS_EDGEMW_DATABASE_URL }}
      DRIVER_ADAPTERS_NEON_HTTP_VERCEL_NEXTJS_EDGEMW_PROJECT_ID: ${{ vars.DRIVER_ADAPTERS_NEON_HTTP_VERCEL_NEXTJS_EDGEMW_PROJECT_ID }}
      # neon
      DRIVER_ADAPTERS_NEON_CF_BASIC_DATABASE_URL: ${{ secrets.DRIVER_ADAPTERS_NEON_CF_BASIC_DATABASE_URL }}
      DRIVER_ADAPTERS_NEON_CF_REMIX_DATABASE_URL: ${{ secrets.DRIVER_ADAPTERS_NEON_CF_REMIX_DATABASE_URL }}
      # DRIVER_ADAPTERS_NEON_CFPAGES_BASIC_DATABASE_URL: only configured via UI, as cloudflare pages can not upload env var values per deployment
      DRIVER_ADAPTERS_NEON_VERCEL_NEXTJS_EDGEMW_DATABASE_URL: ${{ secrets.DRIVER_ADAPTERS_NEON_VERCEL_NEXTJS_EDGEMW_DATABASE_URL }}
      DRIVER_ADAPTERS_NEON_VERCEL_NEXTJS_EDGEMW_PROJECT_ID: ${{ vars.DRIVER_ADAPTERS_NEON_VERCEL_NEXTJS_EDGEMW_PROJECT_ID }}
      DRIVER_ADAPTERS_NEON_VERCEL_NEXTJS_PAGES_EDGEFN_DATABASE_URL: ${{ secrets.DRIVER_ADAPTERS_NEON_VERCEL_NEXTJS_PAGES_EDGEFN_DATABASE_URL }}
      DRIVER_ADAPTERS_NEON_VERCEL_NEXTJS_PAGES_EDGEFN_PROJECT_ID: ${{ vars.DRIVER_ADAPTERS_NEON_VERCEL_NEXTJS_PAGES_EDGEFN_PROJECT_ID }}
      DRIVER_ADAPTERS_NEON_VERCEL_NEXTJS_APP_EDGEFN_DATABASE_URL: ${{ secrets.DRIVER_ADAPTERS_NEON_VERCEL_NEXTJS_APP_EDGEFN_DATABASE_URL }}
      DRIVER_ADAPTERS_NEON_VERCEL_NEXTJS_APP_EDGEFN_PROJECT_ID: ${{ vars.DRIVER_ADAPTERS_NEON_VERCEL_NEXTJS_APP_EDGEFN_PROJECT_ID }}
      DRIVER_ADAPTERS_NEON_NODE_NEXTJS_EDGEMW_DATABASE_URL: ${{ secrets.DRIVER_ADAPTERS_NEON_NODE_NEXTJS_EDGEMW_DATABASE_URL }}
      # planetscale
      DRIVER_ADAPTERS_PLANETSCALE_CF_BASIC_DATABASE_URL: ${{ secrets.DRIVER_ADAPTERS_PLANETSCALE_CF_BASIC_DATABASE_URL }}
      # DRIVER_ADAPTERS_PLANETSCALE_CFPAGES_BASIC_DATABASE_URL: only configured via UI, as cloudflare pages can not upload env var values per deployment
      DRIVER_ADAPTERS_PLANETSCALE_VERCEL_NEXTJS_EDGEMW_DATABASE_URL: ${{ secrets.DRIVER_ADAPTERS_PLANETSCALE_VERCEL_NEXTJS_EDGEMW_DATABASE_URL }}
      DRIVER_ADAPTERS_PLANETSCALE_VERCEL_NEXTJS_EDGEMW_PROJECT_ID: ${{ vars.DRIVER_ADAPTERS_PLANETSCALE_VERCEL_NEXTJS_EDGEMW_PROJECT_ID }}
      # Turso
      DRIVER_ADAPTERS_TURSO_CF_BASIC_DATABASE_URL: ${{ vars.DRIVER_ADAPTERS_TURSO_CF_BASIC_DATABASE_URL }}
      DRIVER_ADAPTERS_TURSO_CF_BASIC_TOKEN: ${{ secrets.DRIVER_ADAPTERS_TURSO_CF_BASIC_TOKEN }}
      # DRIVER_ADAPTERS_TURSO_CFPAGES_BASIC_DATABASE_URL: only configured via UI, as cloudflare pages can not upload env var values per deployment
      # DRIVER_ADAPTERS_TURSO_CFPAGES_BASIC_TOKEN: only configured via UI, as cloudflare pages can not upload env var values per deployment
      DRIVER_ADAPTERS_TURSO_VERCEL_NEXTJS_EDGEMW_DATABASE_URL: ${{ vars.DRIVER_ADAPTERS_TURSO_VERCEL_NEXTJS_EDGEMW_DATABASE_URL }}
      DRIVER_ADAPTERS_TURSO_VERCEL_NEXTJS_EDGEMW_TOKEN: ${{ secrets.DRIVER_ADAPTERS_TURSO_VERCEL_NEXTJS_EDGEMW_TOKEN }}
      DRIVER_ADAPTERS_TURSO_VERCEL_NEXTJS_EDGEMW_PROJECT_ID: ${{ vars.DRIVER_ADAPTERS_TURSO_VERCEL_NEXTJS_EDGEMW_PROJECT_ID }}
      # settings
      DEBUG: 'prisma:js-connector*'
      PRISMA_DISABLE_QUAINT_EXECUTORS: true

    steps:
      - uses: actions/checkout@v4

      - uses: pnpm/action-setup@v3.0.0
        with:
          version: 8

      - uses: actions/setup-node@v4
        with:
          node-version: 18
          cache: 'pnpm'
          cache-dependency-path: ${{ github.job }}/${{ matrix.combo }}/pnpm-lock.yaml

      - name: Define Client Engine Type to test
        run: echo "PRISMA_CLIENT_ENGINE_TYPE=${{ matrix.clientEngine }}" >> $GITHUB_ENV

      - name: Install Dependencies
        run: pnpm install

      - name: Set test specific DATABASE_URL
        run: |
          string=${{ env.DATABASE_URL_POSTGRES_TEMPLATE }}
          search=database
          replace=${{ github.job }}_${{ matrix.combo }}_${{ matrix.os }}
          replaced=${string/$search/$replace}
          echo "DATABASE_URL=$replaced" >> $GITHUB_ENV

      - name: test ${{ matrix.combo }} - ${{ matrix.clientEngine }} (default output)
        uses: nick-invision/retry@v3
        with:
          timeout_minutes: 60
          max_attempts: 1
          retry_wait_seconds: 30
          command: bash .github/scripts/test-project.sh ${{ github.job }} ${{ matrix.combo }}

      - name: test ${{ matrix.combo }} - ${{ matrix.clientEngine }} (custom output)
        uses: nick-invision/retry@v3
        with:
          timeout_minutes: 60
          max_attempts: 1
          retry_wait_seconds: 30
          command: |
            export FORCE_PRISMA_CLIENT_CUSTOM_OUTPUT=1
            bash .github/scripts/test-project.sh ${{ github.job }} ${{ matrix.combo }}

      - name: notify-slack
        if: failure()
        run: bash .github/slack/notify-failure.sh ${{ github.job }} ${{ matrix.combo }}

  # TODO databases are shared between the steps (DP2, DP2+Accelerate), so we run them in sequence
  # it would be great if we could run them in parallel by letting them use the db provided by E2E
  accelerate:
    needs: [detect_jobs_to_run]
    if: contains(fromJSON(needs.detect_jobs_to_run.outputs.jobs), 'accelerate')

    timeout-minutes: 60 # can take longer if platforms are down, so better protect
    strategy:
      fail-fast: false
      matrix:
        platform:
          - nodejs
          - deno
          - cloudflare-workers-service
          - cloudflare-workers-module
          - vercel-edge-functions
          - vercel-cli-serverless-functions
          - nodejs-postgresql-itx
          - nodejs-mysql-itx
          - nodejs-mongodb-itx
          - nodejs-cockroachdb-itx
          - nodejs-postgresql-logs
          - nodejs-mongodb-logs
          - nodejs-tracing
        clientEngine: [<accelerate>] # value for script logic
        os: [ubuntu-20.04]
    runs-on: ${{ matrix.os }}
    concurrency: ${{ github.job }}-${{ matrix.platform }}-${{ matrix.clientEngine }}
    env:
      NODE_ENV: development
      NODE_MODULES_CACHE: false
      NODE_VERBOSE: true
      VERCEL_TOKEN: ${{ secrets.VERCEL_TOKEN }}
      VERCEL_ORG_ID: ${{ vars.VERCEL_ORG_ID }}
      # TODO change to vars below
      CLOUDFLARE_ACCOUNT_ID: ${{ vars.CLOUDFLARE_ACCOUNT_ID }}
      CLOUDFLARE_API_TOKEN: ${{ secrets.CLOUDFLARE_API_TOKEN }}
      DATAPROXY_VERCEL_EDGE_FUNCTIONS_PROJECT_ID: ${{ vars.DATAPROXY_VERCEL_EDGE_FUNCTIONS_PROJECT_ID  }}
      DATAPROXY_VERCEL_CLI_SERVERLESS_FUNCTIONS_PROJECT_ID: ${{ vars.DATAPROXY_VERCEL_CLI_SERVERLESS_FUNCTIONS_PROJECT_ID  }}

    steps:
      - uses: actions/checkout@v4

      - uses: pnpm/action-setup@v3.0.0
        with:
          version: 8

      - uses: actions/setup-node@v4
        with:
          node-version: 16
          cache: 'pnpm'
          cache-dependency-path: ${{ github.job }}/${{ matrix.platform }}/pnpm-lock.yaml

      - name: use deno v1.x
        uses: denoland/setup-deno@v1
        with:
          deno-version: v1.x

      - name: Define Client Engine Type to test
        run: echo "PRISMA_CLIENT_ENGINE_TYPE=${{ matrix.clientEngine }}" >> $GITHUB_ENV

      - name: Install Dependencies
        run: pnpm install

      # see above why this is not a matrix for each DP variant
      - name: test Accelerate (DP2) with extension ${{ matrix.platform }}
        uses: nick-invision/retry@v3
        with:
          timeout_minutes: 15
          max_attempts: 3
          retry_wait_seconds: 30
          command: bash .github/scripts/test-project.sh ${{ github.job }} ${{ matrix.platform }}
        env:
          DATAPROXY_FLAVOR: 'DP2+Extension'
          PRISMA_GENERATE_FLAG: '--accelerate'
          DATAPROXY_COMMON_URL: ${{ secrets.DP2_DATAPROXY_COMMON_URL }}
          ITX_PDP_MONGODB_DATABASE_URL: ${{ secrets.DP2_ITX_PDP_MONGODB_DATABASE_URL }}
          ITX_PDP_MONGODB: ${{ secrets.DP2_ITX_PDP_MONGODB }}
          ITX_PDP_MYSQL_DATABASE_URL: ${{ secrets.ITX_PDP_MYSQL_DATABASE_URL }}
          ITX_PDP_MYSQL: ${{ secrets.DP2_ITX_PDP_MYSQL }}
          ITX_PDP_POSTGRESQL_DATABASE_URL: ${{ secrets.ITX_PDP_POSTGRESQL_DATABASE_URL }}
          ITX_PDP_POSTGRESQL: ${{ secrets.DP2_ITX_PDP_POSTGRESQL }}
          ITX_PDP_COCKROACHDB_DATABASE_URL: ${{ secrets.ITX_PDP_COCKROACHDB_DATABASE_URL }}
          ITX_PDP_COCKROACHDB: ${{ secrets.DP2_ITX_PDP_COCKROACHDB }}

      # see above why this is not a matrix for each DP variant
      - name: test Accelerate (DP2) without extension ${{ matrix.platform }}
        uses: nick-invision/retry@v3
        with:
          timeout_minutes: 15
          max_attempts: 3
          retry_wait_seconds: 30
          command: bash .github/scripts/test-project.sh ${{ github.job }} ${{ matrix.platform }}
        env:
          DATAPROXY_FLAVOR: 'DP2'
          PRISMA_GENERATE_FLAG: '--accelerate'
          DATAPROXY_COMMON_URL: ${{ secrets.DP2_DATAPROXY_COMMON_URL }}
          ITX_PDP_MONGODB_DATABASE_URL: ${{ secrets.DP2_ITX_PDP_MONGODB_DATABASE_URL }}
          ITX_PDP_MONGODB: ${{ secrets.DP2_ITX_PDP_MONGODB }}
          ITX_PDP_MYSQL_DATABASE_URL: ${{ secrets.ITX_PDP_MYSQL_DATABASE_URL }}
          ITX_PDP_MYSQL: ${{ secrets.DP2_ITX_PDP_MYSQL }}
          ITX_PDP_POSTGRESQL_DATABASE_URL: ${{ secrets.ITX_PDP_POSTGRESQL_DATABASE_URL }}
          ITX_PDP_POSTGRESQL: ${{ secrets.DP2_ITX_PDP_POSTGRESQL }}
          ITX_PDP_COCKROACHDB_DATABASE_URL: ${{ secrets.ITX_PDP_COCKROACHDB_DATABASE_URL }}
          ITX_PDP_COCKROACHDB: ${{ secrets.DP2_ITX_PDP_COCKROACHDB }}

      - name: notify-slack
        if: failure()
        run: bash .github/slack/notify-failure.sh ${{ github.job }} ${{ matrix.platform }}

  bundlers:
    needs: [detect_jobs_to_run]
    if: contains(fromJSON(needs.detect_jobs_to_run.outputs.jobs), 'bundlers')

    strategy:
      fail-fast: false
      matrix:
        bundler:
          - webpack
          - webpack-browser-custom-output
          - parcel
          - rollup
        clientEngine: [library] #['library', 'binary']
        os: [ubuntu-20.04]
    runs-on: ${{ matrix.os }}

    steps:
      - uses: actions/checkout@v4

      - name: Define Client Engine Type to test
        run: echo "PRISMA_CLIENT_ENGINE_TYPE=${{ matrix.clientEngine }}" >> $GITHUB_ENV

      - uses: pnpm/action-setup@v3.0.0
        with:
          version: 8

      - uses: actions/setup-node@v4
        with:
          node-version: 16
          cache: 'pnpm'
          cache-dependency-path: ${{ github.job }}/${{ matrix.bundler }}/pnpm-lock.yaml

      - name: Install Dependencies
        run: pnpm install

      - name: Set test specific DATABASE_URL
        run: |
          string=${{ env.DATABASE_URL_POSTGRES_TEMPLATE }}
          search=database
          replace=${{ github.job }}_${{ matrix.bundler }}_${{ matrix.os }}
          replaced=${string/$search/$replace}
          echo "DATABASE_URL=$replaced" >> $GITHUB_ENV

      - name: test ${{ matrix.bundler }} - ${{ matrix.clientEngine }}
        uses: nick-invision/retry@v3
        with:
          timeout_minutes: 10
          max_attempts: 3
          command: bash .github/scripts/test-project.sh ${{ github.job }} ${{ matrix.bundler }}

      - name: notify-slack
        if: failure()
        run: bash .github/slack/notify-failure.sh ${{ github.job }} ${{ matrix.bundler }}

  libraries:
    needs: [detect_jobs_to_run]
    if: contains(fromJSON(needs.detect_jobs_to_run.outputs.jobs), 'libraries')

    strategy:
      fail-fast: false
      matrix:
        library:
          - express
          - apollo-server
          - type-graphql
        clientEngine: [library] #['library', 'binary']
        os: [ubuntu-20.04]
    runs-on: ${{ matrix.os }}

    steps:
      - uses: actions/checkout@v4

      - name: Define Client Engine Type to test
        run: echo "PRISMA_CLIENT_ENGINE_TYPE=${{ matrix.clientEngine }}" >> $GITHUB_ENV

      - uses: pnpm/action-setup@v3.0.0
        with:
          version: 8

      - uses: actions/setup-node@v4
        with:
          node-version: 16
          cache: 'pnpm'
          cache-dependency-path: ${{ github.job }}/${{ matrix.library }}/pnpm-lock.yaml

      - name: Install Dependencies
        run: pnpm install

      - name: Set test specific DATABASE_URL
        run: |
          string=${{ env.DATABASE_URL_POSTGRES_TEMPLATE }}
          search=database
          replace=${{ github.job }}_${{ matrix.library }}_${{ matrix.os }}_${{ matrix.clientEngine }}
          replaced=${string/$search/$replace}
          echo "DATABASE_URL=$replaced" >> $GITHUB_ENV

      - name: test ${{ matrix.library }} - ${{ matrix.clientEngine }}
        uses: nick-invision/retry@v3
        with:
          timeout_minutes: 10
          max_attempts: 3
          command: bash .github/scripts/test-project.sh ${{ github.job }} ${{ matrix.library }}

      - name: notify-slack
        if: failure()
        run: bash .github/slack/notify-failure.sh ${{ github.job }} ${{ matrix.library }}

  databases:
    needs: [detect_jobs_to_run]
    if: contains(fromJSON(needs.detect_jobs_to_run.outputs.jobs), 'databases')

    strategy:
      fail-fast: false
      matrix:
        database:
          - digitalocean-pgbouncer
          - docker-pgbouncer
          - heroku-pgbouncer
          - heroku-pgbouncer-buildpack
          - sqlserver-aws-rds
          - sqlserver-azure-sql
          - gcp-postgresql-ssl
          - gcp-mysql-ssl
          - mongodb-atlas
          - mongodb-atlas-sharded
          - mongodb-atlas-serverless
          - mongodb-digitalocean
          # It fails, see https://github.com/prisma/prisma/issues/15083
          # It's tested in failing-weekly.yaml
          #- mongodb-azure-cosmosdb
          - supabase
          - supabase-pool
          - planetscale
          - cockroach-cloud
        clientEngine: ['library', 'binary']
        os: [ubuntu-20.04]

    runs-on: ${{ matrix.os }}

    env:
      HEROKU_API_KEY: ${{ secrets.HEROKU_API_KEY }}
      DATABASE_DO_PG_BOUNCER_URL: ${{ secrets.DATABASE_DO_PG_BOUNCER_URL }}
      DATABASE_HEROKU_PGBOUNCER_URL: ${{ secrets.DATABASE_HEROKU_PGBOUNCER_URL }}
      DATABASE_URL_DB_SQL_SERVER_AWS_RDS: ${{ secrets.DATABASE_URL_DB_SQL_SERVER_AWS_RDS }}
      DATABASE_URL_DB_SQL_SERVER_AZURE_SQL: ${{ secrets.DATABASE_URL_DB_SQL_SERVER_AZURE_SQL }}
      DATABASE_URL_PLANETSCALE: ${{ secrets.DATABASE_URL_PLANETSCALE }}
      GCP_POSTGRESQL_SSL_CLIENT_CERT: ${{ secrets.GCP_POSTGRESQL_SSL_CLIENT_CERT }}
      GCP_POSTGRESQL_SSL_CLIENT_KEY: ${{ secrets.GCP_POSTGRESQL_SSL_CLIENT_KEY }}
      GCP_POSTGRESQL_SSL_DB_URL: ${{ secrets.GCP_POSTGRESQL_SSL_DB_URL }}
      GCP_POSTGRESQL_SSL_SERVER_CA: ${{ secrets.GCP_POSTGRESQL_SSL_SERVER_CA }}
      GCP_MYSQL_SSL_CLIENT_CERT: ${{ secrets.GCP_MYSQL_SSL_CLIENT_CERT }}
      GCP_MYSQL_SSL_CLIENT_KEY: ${{ secrets.GCP_MYSQL_SSL_CLIENT_KEY }}
      GCP_MYSQL_SSL_DB_URL: ${{ secrets.GCP_MYSQL_SSL_DB_URL }}
      GCP_MYSQL_SSL_SERVER_CA: ${{ secrets.GCP_MYSQL_SSL_SERVER_CA }}
      DATABASE_URL_DB_MONGODB_ATLAS: ${{ secrets.DATABASE_URL_DB_MONGODB_ATLAS }}
      DATABASE_URL_DB_MONGODB_ATLAS_SHARDED: ${{ secrets.DATABASE_URL_DB_MONGODB_ATLAS_SHARDED }}
      DATABASE_URL_DB_MONGODB_ATLAS_SERVERLESS: ${{ secrets.DATABASE_URL_DB_MONGODB_ATLAS_SERVERLESS }}
      DATABASE_URL_DB_MONGODB_DIGITALOCEAN: ${{ secrets.DATABASE_URL_DB_MONGODB_DIGITALOCEAN }}
      #DATABASE_URL_DB_MONGODB_AZURE_COSMOSDB: ${{ secrets.DATABASE_URL_DB_MONGODB_AZURE_COSMOSDB }}
      MONGODB_DIGITALOCEAN_CERT: ${{ secrets.MONGODB_DIGITALOCEAN_CERT }}
      DATABASE_URL_SUPABASE_CONNECTION_POOL: ${{ secrets.DATABASE_URL_SUPABASE_CONNECTION_POOL }}
      DATABASE_URL_SUPABASE: ${{ secrets.DATABASE_URL_SUPABASE }}
      DATABASE_URL_COACKROACH_CLOUD: ${{ secrets.DATABASE_URL_COACKROACH_CLOUD }}

    steps:
      - uses: actions/checkout@v4

      - name: Define Client Engine Type to test
        run: echo "PRISMA_CLIENT_ENGINE_TYPE=${{ matrix.clientEngine }}" >> $GITHUB_ENV

      - uses: pnpm/action-setup@v3.0.0
        with:
          version: 8

      - uses: actions/setup-node@v4
        with:
          node-version: 16
          cache: 'pnpm'
          cache-dependency-path: ${{ github.job }}/${{ matrix.database }}/pnpm-lock.yaml

      - name: Install Dependencies
        run: pnpm install

      - name: test ${{ matrix.database }} - ${{ matrix.clientEngine }}
        uses: nick-invision/retry@v3
        with:
          timeout_minutes: 10
          max_attempts: 3
          command: bash .github/scripts/test-project.sh ${{ github.job }} ${{ matrix.database }}

      - name: notify-slack
        if: failure()
        run: bash .github/slack/notify-failure.sh ${{ github.job }} ${{ matrix.database }}

  databases-macos:
    needs: [detect_jobs_to_run]
    if: contains(fromJSON(needs.detect_jobs_to_run.outputs.jobs), 'databases-macos')

    strategy:
      fail-fast: false
      matrix:
        clientEngine: [library]
        database:
          - sqlserver-azure-sql
        os: [macos-latest]
    runs-on: ${{ matrix.os }}

    env:
      DATABASE_URL_DB_SQL_SERVER_AZURE_SQL: ${{ secrets.DATABASE_URL_DB_SQL_SERVER_AZURE_SQL }}

    steps:
      - uses: actions/checkout@v4

      - name: Define Client Engine Type to test
        run: echo "PRISMA_CLIENT_ENGINE_TYPE=${{ matrix.clientEngine }}" >> $GITHUB_ENV

      - uses: pnpm/action-setup@v3.0.0
        with:
          version: 8

      - uses: actions/setup-node@v4
        with:
          node-version: 16
          cache: 'pnpm'
          cache-dependency-path: ${{ github.job }}/${{ matrix.database }}/pnpm-lock.yaml

      - name: Install Dependencies
        run: pnpm install

      - name: test ${{ matrix.database }} - ${{ matrix.clientEngine }}
        uses: nick-invision/retry@v3
        with:
          timeout_minutes: 10
          max_attempts: 3
          command: bash .github/scripts/test-project.sh ${{ github.job }} ${{ matrix.database }}

      - name: notify-slack
        if: failure()
        run: bash .github/slack/notify-failure.sh ${{ github.job }} ${{ matrix.database }}

  test-runners:
    needs: [detect_jobs_to_run]
    if: contains(fromJSON(needs.detect_jobs_to_run.outputs.jobs), 'test-runners')

    strategy:
      fail-fast: false
      matrix:
        test-runner:
          - jest-with-multiple-generators
        clientEngine: ['library', 'binary']
        os: [ubuntu-20.04]
    runs-on: ${{ matrix.os }}

    steps:
      - uses: actions/checkout@v4

      - name: Define Client Engine Type to test
        run: echo "PRISMA_CLIENT_ENGINE_TYPE=${{ matrix.clientEngine }}" >> $GITHUB_ENV

      - uses: pnpm/action-setup@v3.0.0
        with:
          version: 8

      - uses: actions/setup-node@v4
        with:
          node-version: 16
          cache: 'pnpm'
          cache-dependency-path: ${{ github.job }}/${{ matrix.test-runner }}/pnpm-lock.yaml

      - name: Install Dependencies
        run: pnpm install

      - name: Set test specific DATABASE_URL
        run: |
          string=${{ env.DATABASE_URL_POSTGRES_TEMPLATE }}
          search=database
          replace=${{ github.job }}_${{ matrix.test-runner }}_${{ matrix.os }}_${{ matrix.clientEngine }}
          replaced=${string/$search/$replace}
          echo "DATABASE_URL=$replaced" >> $GITHUB_ENV

      - name: test ${{ matrix.test-runner }} - ${{ matrix.clientEngine }}
        uses: nick-invision/retry@v3
        with:
          timeout_minutes: 10
          max_attempts: 3
          command: bash .github/scripts/test-project.sh ${{ github.job }} ${{ matrix.test-runner }}

      - name: notify-slack
        if: failure()
        run: bash .github/slack/notify-failure.sh ${{ github.job }} ${{ matrix.test-runner }}<|MERGE_RESOLUTION|>--- conflicted
+++ resolved
@@ -253,9 +253,6 @@
     strategy:
       fail-fast: false
       matrix:
-<<<<<<< HEAD
-        feature: [auto-reconnect, browser-build, studio, socket_timeout_postgresql, socket_timeout_mysql]
-=======
         feature:
           - almalinux-8-amd64-openssl-1.1.x
           - almalinux-8-arm64-openssl-1.1.x
@@ -290,7 +287,6 @@
         os: [ubuntu-20.04]
     runs-on: ${{ matrix.os }}
 
->>>>>>> 1544be2b
     env:
       GCP_POSTGRESQL_SSL_DB_URL: ${{ secrets.GCP_POSTGRESQL_SSL_DB_URL }}
       GCP_POSTGRESQL_SSL_CLIENT_CERT: ${{ secrets.GCP_POSTGRESQL_SSL_CLIENT_CERT }}
@@ -412,6 +408,8 @@
             auto-reconnect,
             browser-build,
             studio,
+            socket_timeout_postgresql, 
+            socket_timeout_mysql,
             generate-client-and-cli-install-via-global-cli-no-lockfile-npm,
             generate-client-and-cli-install-via-global-cli-npm-lockfile,
             generate-client-and-cli-install-via-global-cli-yarn-lockfile,
