--- conflicted
+++ resolved
@@ -138,16 +138,8 @@
 
       - name: test ${{ matrix.generator }} - ${{matrix.clientEngine}}
         id: run-test
-<<<<<<< HEAD
         timeout-minutes: 10
         run: bash .github/scripts/test-project.sh ${{ github.job }} ${{ matrix.generator }}
-=======
-        uses: nick-invision/retry@v3
-        with:
-          timeout_minutes: 10
-          max_attempts: 3
-          command: bash .github/scripts/test-project.sh ${{ github.job }} ${{ matrix.generator }}
->>>>>>> 1544be2b
 
       - name: notify-slack
         if: failure()
